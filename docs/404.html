<!DOCTYPE html>
<html lang="en">
<head>
    <meta charset="UTF-8">
    <meta name="viewport" content="width=device-width, initial-scale=1.0">
    <title>devb.io Developer Profile</title>
    <script src="https://unpkg.com/lucide@latest"></script>
    <link rel="preconnect" href="https://fonts.googleapis.com">
    <link rel="preconnect" href="https://fonts.gstatic.com" crossorigin>
    <link
            href="https://fonts.googleapis.com/css2?family=Outfit:wght@100..900&family=Space+Grotesk:wght@300..700&display=swap"
            rel="stylesheet">
    <script src="https://cdn.tailwindcss.com"></script>
    <style>


        * {
            font-family: 'Space Grotesk', sans-serif;
        }

        /* Hide scrollbar while maintaining functionality */
        .lg\:overflow-y-auto {
            -ms-overflow-style: none;
            /* IE and Edge */
            scrollbar-width: none;
            /* Firefox */
        }

        .lg\:overflow-y-auto::-webkit-scrollbar {
            display: none;
            /* Chrome, Safari and Opera */
        }

        #right-section {
            overscroll-behavior: none;
        }
    </style>
    <script type="text/javascript">
        (function (c, l, a, r, i, t, y) {
            c[a] = c[a] || function () {
                (c[a].q = c[a].q || []).push(arguments)
            };
            t = l.createElement(r);
            t.async = 1;
            t.src = "https://www.clarity.ms/tag/" + i;
            y = l.getElementsByTagName(r)[0];
            y.parentNode.insertBefore(t, y);
        })(window, document, "clarity", "script", "pcf50fgp6g");
    </script>
    <script type="module">
        // Firebase initialization script (unchanged)
        import {initializeApp} from "https://www.gstatic.com/firebasejs/11.0.2/firebase-app.js";
        import {getAnalytics} from "https://www.gstatic.com/firebasejs/11.0.2/firebase-analytics.js";

        const firebaseConfig = {
            apiKey: "AIzaSyDNfTJ9M8Bd4ZmnpJ3ZHdJT_Hs9CTvd1Mw",
            authDomain: "devbio1.firebaseapp.com",
            projectId: "devbio1",
            storageBucket: "devbio1.firebasestorage.app",
            messagingSenderId: "205729381961",
            appId: "1:205729381961:web:b3d6306656a5c93c068998",
            measurementId: "G-FEX8NQ1BKV"
        };

        const app = initializeApp(firebaseConfig);
        const analytics = getAnalytics(app);
    </script>
    <style>
        @keyframes shimmer {
            0% {
                background-position: -1000px 0;
            }
            100% {
                background-position: 1000px 0;
            }
        }

        .shimmer-load {
            background: linear-gradient(to right, #f0f0f0 0%, #e0e0e0 50%, #f0f0f0 100%);
            background-size: 1000px 100%;
            animation: shimmer 2s infinite linear;
        }
    </style>
</head>
<body>
<main class="container mx-auto px-4 py-4 lg:p-8" id="profile-container">
    <!-- Content will be dynamically loaded here -->
      <div class="grid grid-cols-1 lg:grid-cols-[400px,1fr] gap-8">
        <!-- Left Profile Section -->
        <div id="left-section" class="lg:sticky lg:top-8 space-y-6">
            <!-- Logo -->
            <div class="flex items-center justify-center lg:justify-start gap-2 mb-8">
                <div class="w-12 h-12 shimmer-load rounded-full"></div>
                <span class="w-24 h-6 shimmer-load rounded"></span>
            </div>

            <div class="flex flex-col items-center lg:items-start">
                <!-- Profile Info -->
                <div class="flex flex-col w-full lg:flex-row lg:justify-between lg:pr-10">
                    <div class="w-full flex flex-col items-center lg:items-start">
                        <div class="w-32 h-32 mb-4 shimmer-load rounded-full"></div>
                        <div class="text-center lg:text-left">
                            <div class="w-48 h-8 shimmer-load rounded mb-2"></div>
                            <div class="w-32 h-4 shimmer-load rounded"></div>
                        </div>
                    </div>
                    <div class="hidden lg:flex justify-center mt-4 lg:mt-0">
                        <div class="w-12 h-12 shimmer-load rounded-[10px]"></div>
                    </div>
                </div>

                <!-- Stats -->
                <div class="flex justify-center lg:justify-start gap-8 py-4 w-full">
                    <div class="text-center">
                        <div class="w-12 h-6 shimmer-load rounded mb-2"></div>
                        <div class="w-20 h-4 shimmer-load rounded"></div>
                    </div>
                    <div class="text-center">
                        <div class="w-12 h-6 shimmer-load rounded mb-2"></div>
                        <div class="w-20 h-4 shimmer-load rounded"></div>
                    </div>
                    <div class="text-center">
                        <div class="w-12 h-6 shimmer-load rounded mb-2"></div>
                        <div class="w-20 h-4 shimmer-load rounded"></div>
                    </div>
                </div>
            </div>

            <!-- Create Profile Button -->
            <div class="flex items-center justify-center lg:justify-start">
                <div class="w-48 h-10 shimmer-load rounded-lg"></div>
            </div>
        </div>

        <!-- Right Content Section -->
        <div id="right-section" class="space-y-6 lg:h-[calc(100vh-4rem)] lg:overflow-y-auto">
            <section class="mt-6">
                <div class="w-48 h-8 shimmer-load rounded mb-6 mx-3"></div>

                <div class="flex flex-col xl:flex-row">
                    <div class="flex flex-col lg:1/3">
                        <!-- Bio Box -->
                        <div class="bg-white rounded-xl p-6 m-3 border-[1px] border-b-[6px] border-black">
                            <div class="flex items-center gap-2 mb-4">
                                <div class="w-8 h-8 shimmer-load rounded"></div>
                                <div class="w-24 h-6 shimmer-load rounded"></div>
                            </div>
                            <div class="w-48 h-4 shimmer-load rounded"></div>
                        </div>

                        <!-- Languages Box -->
                        <div class="w-full p-3">
                            <div class="bg-white rounded-xl p-6 border-[1px] border-b-[6px] border-black">
                                <div class="flex items-center gap-2 mb-4">
                                    <div class="w-8 h-8 shimmer-load rounded"></div>
                                    <div class="w-24 h-6 shimmer-load rounded"></div>
                                </div>
                                <div class="flex flex-wrap gap-2">
                                    <div class="w-24 h-8 shimmer-load rounded-full"></div>
                                    <div class="w-24 h-8 shimmer-load rounded-full"></div>
                                    <div class="w-24 h-8 shimmer-load rounded-full"></div>
                                </div>
                            </div>
                        </div>

                        <!-- Stats Boxes -->
                        <div class="flex flex-row w-full">
                            <div class="w-1/2 p-3">
                                <div class="bg-white rounded-xl p-6 h-full border-[1px] border-b-[6px] border-black">
                                    <div class="w-24 h-8 shimmer-load rounded mb-4"></div>
                                    <div class="w-16 h-10 shimmer-load rounded"></div>
                                </div>
                            </div>
                            <div class="w-1/2 p-3">
                                <div class="bg-white rounded-xl p-6 h-full border-[1px] border-b-[6px] border-black">
                                    <div class="w-24 h-8 shimmer-load rounded mb-4"></div>
                                    <div class="w-16 h-10 shimmer-load rounded"></div>
                                </div>
                            </div>
                        </div>
                    </div>

                    <div class="w-full xl:w-2/3">
                        <!-- About Box -->
                        <div class="bg-white rounded-xl p-6 m-3 border-[1px] border-b-[6px] border-black">
                            <div class="flex items-center gap-2 mb-4">
                                <div class="w-8 h-8 shimmer-load rounded"></div>
                                <div class="w-24 h-6 shimmer-load rounded"></div>
                            </div>
                            <div class="space-y-4">
                                <div class="w-full h-4 shimmer-load rounded"></div>
                                <div class="w-full h-4 shimmer-load rounded"></div>
                                <div class="w-full h-4 shimmer-load rounded"></div>
                                <div class="w-3/4 h-4 shimmer-load rounded"></div>
                            </div>
                        </div>

                        <!-- Location Box -->
                        <div class="bg-white rounded-xl p-6 m-3 border-[1px] border-b-[6px] border-black">
                            <div class="w-8 h-8 shimmer-load rounded mb-2"></div>
                            <div class="w-24 h-6 shimmer-load rounded mb-2"></div>
                            <div class="w-32 h-4 shimmer-load rounded"></div>
                        </div>
                    </div>
                </div>
            </section>
        </div>
    </div>
</main>

<script>
    // Scroll sync between left and right sections
    const leftSection = document.getElementById("left-section");
    const rightSection = document.getElementById("right-section");

    leftSection.addEventListener("wheel", (event) => {
        rightSection.scrollBy({
            top: event.deltaY,
        });
    });
</script>

<script>
    // Function to fetch user profile data
    async function fetchUserProfile() {
    // Extract username from the URL path
    const pathParts = window.location.pathname.split('/').filter(part => part);
    const username = pathParts[pathParts.length - 1];

    // Basic GitHub username validation
    function isValidGitHubUsername(username) {
        // GitHub username rules:
        // 1. 1-39 characters long
        // 2. Can only contain alphanumeric characters and hyphens
        // 3. Cannot start or end with a hyphen
        // 4. Cannot have consecutive hyphens
        const githubUsernameRegex = /^[a-z\d](?:[a-z\d]|-(?=[a-z\d]))*$/i;

        return username
            && username.length >= 1
            && username.length <= 39
            && githubUsernameRegex.test(username);
    }

    // If no username or invalid username, render 404
    if (!username || !isValidGitHubUsername(username)) {
        renderNotFoundPage();
        return null;
    }

    try {
        const response = await fetch(`https://user.devb.io/user/${username}`);

        if (!response.ok) {
            // If API returns an error, check if it's a 404 to render custom page
            if (response.status === 404) {
                renderNotFoundPage();
                return null;
            }

            throw new Error('Failed to fetch profile data');
        }

        return await response.json();
    } catch (error) {
        console.error('Error fetching profile:', error);
        renderErrorPage(error);
        return null;
    }
}

function renderBio(profile) {
    return profile.bio ? `
    <div class="bg-[#B9FF66] rounded-xl p-6 m-3 border-[1px] border-b-[6px] border-black xl:max-w-md">
        <div class="flex items-center gap-2 mb-4">
            <span class="text-2xl">📝</span>
            <h3 class="text-xl font-bold">Bio</h3>
        </div>
        <p class="text-gray-800">${profile.bio}</p>
    </div>` : '';
}

function renderNotFoundPage() {
    document.body.innerHTML = `
    <div class="min-h-screen flex items-center justify-center bg-gray-100 p-4">
        <div class="text-center">
            <h1 class="text-6xl font-bold text-gray-800 mb-4">404</h1>
            <p class="text-2xl text-gray-600 mb-8">User Profile Not Found</p>
            <a href="/" class="px-4 py-2 bg-blue-500 text-white rounded hover:bg-blue-600 transition">
                Return to Home
            </a>
        </div>
    </div>`;
}

// Render General Error Page
function renderErrorPage(error) {
    document.body.innerHTML = `
    <div class="min-h-screen flex items-center justify-center bg-gray-100 p-4">
        <div class="text-center">
            <h1 class="text-4xl font-bold text-red-600 mb-4">Oops! Something went wrong</h1>
            <p class="text-xl text-gray-600 mb-8">${error.message}</p>
            <a href="/" class="px-4 py-2 bg-blue-500 text-white rounded hover:bg-blue-600 transition">
                Return to Home
            </a>
        </div>
    </div>`;
}

    document.addEventListener('DOMContentLoaded', async () => {
        const profile = await fetchUserProfile();
        console.log(profile)
        if (!profile) {
            return;
        }
        renderProfile(profile);
        document.title = profile.name + ' - devb.io Developer Profile';

    });
    const renderLanguages = (profile) => {
        if (!profile.top_languages || profile.top_languages.length === 0) return '';

        return `
            <div class="w-full p-3">
                <div class="bg-white rounded-xl p-6 border-[1px] border-b-[6px] border-black">
                    <div class="flex items-center gap-2 mb-4">
                        <span class="text-2xl">💻</span>
                        <h3 class="text-xl font-bold">Languages</h3>
                    </div>
                    <div class="flex flex-wrap gap-2">
                        ${profile.top_languages.map(([lang, count]) =>
                            `<span class="px-4 py-2 bg-gray-100 rounded-full">${lang}</span>`
                        ).join('')}
                    </div>
                </div>
            </div>
        `;
    };

    // Projects rendering
    const renderProjects = (profile) => {
        return profile.top_projects.map(project => `
            <div class="w-full sm:w-1/2 p-3">
                <div class="rounded-xl p-6 border-[1px] border-b-[6px] border-black h-full project-card">
                    <div class="flex items-center gap-2 mb-4">
                        <h3 class="text-xl font-bold">${project.name}</h3>
                    </div>
                    ${project.description ? `<p class="text-gray-800 my-2">${project.description}</p>` : ''}
                    <span class="px-4 py-2 bg-gray-100 rounded-full">${project.language}</span>
                    <div class="flex mt-5">
                        <a href="${project.url}" target="_blank">
                            <button class="px-4 mr-3 py-2 rounded-lg border-2 border-black bg-[#B9FF66] hover:bg-[#191A23] hover:text-white transition-colors flex items-center">
                                <svg class="w-6 h-6 mx-3" fill="currentColor" viewBox="0 0 24 24" aria-hidden="true">
                                    <path fill-rule="evenodd" d="M12 2C6.477 2 2 6.484 2 12.017c0 4.425 2.865 8.18 6.839 9.504.5.092.682-.217.682-.483 0-.237-.008-.868-.013-1.703-2.782.605-3.369-1.343-3.369-1.343-.454-1.158-1.11-1.466-1.11-1.466-.908-.62.069-.608.069-.608 1.003.07 1.531 1.032 1.531 1.032.892 1.53 2.341 1.088 2.91.832.092-.647.35-1.088.636-1.338-2.22-.253-4.555-1.113-4.555-4.951 0-1.093.39-1.988 1.029-2.688-.103-.253-.446-1.272.098-2.65 0 0 .84-.27 2.75 1.026A9.564 9.564 0 0112 6.844c.85.004 1.705.115 2.504.337 1.909-1.296 2.747-1.027 2.747-1.027.546 1.379.202 2.398.1 2.651.64.7 1.028 1.595 1.028 2.688 0 3.848-2.339 4.695-4.566 4.943.359.309.678.92.678 1.855 0 1.338-.012 2.419-.012 2.747 0 .268.18.58.688.482A10.019 10.019 0 0022 12.017C22 6.484 17.522 2 12 2z" clip-rule="evenodd"></path>
                                </svg>
                                Code
                            </button>
                        </a>
                        ${project.stars ? `
                            <button class="px-4 py-2 rounded-lg border-2 border-black bg-[#B9FF66] transition-colors flex items-center">
                                <span class="mr-2">
                                    <svg xmlns="http://www.w3.org/2000/svg" width="24" height="24" viewBox="0 0 24 24" fill="none" stroke="currentColor" stroke-width="2" stroke-linecap="round" stroke-linejoin="round" class="lucide lucide-star">
                                        <path d="M11.525 2.295a.53.53 0 0 1 .95 0l2.31 4.679a2.123 2.123 0 0 0 1.595 1.16l5.166.756a.53.53 0 0 1 .294.904l-3.736 3.638a2.123 2.123 0 0 0-.611 1.878l.882 5.14a.53.53 0 0 1-.771.56l-4.618-2.428a2.122 2.122 0 0 0-1.973 0L6.396 21.01a.53.53 0 0 1-.77-.56l.881-5.139a2.122 2.122 0 0 0-.611-1.879L2.16 9.795a.53.53 0 0 1 .294-.906l5.165-.755a2.122 2.122 0 0 0 1.597-1.16z"/>
                                    </svg>
                                </span>
                                Stars (${project.stars})
                            </button>
                        ` : ''}
                    </div>
                </div>
            </div>
        `).join('');
    };

    // Recent Activity rendering
    const renderRecentActivity = (profile) => {
        if (!profile.activity_summary) return '';

        var activity =  Object.entries(profile.activity_summary).map(([repo, details]) => `
            <div class="w-full flex">
                <div class="hidden md:flex flex-col items-center justify-center mr-5">
                    <div class="w-3 h-3 bg-black rounded-full"></div>
                    <div class="w-[2px] h-full bg-black"></div>
                </div>
                <div class="px-5 pb-5 w-full">
                    <div class="bg-[#B9FF66] rounded-xl p-6 border-[1px] border-b-[6px] border-black">
                        <div class="flex items-center gap-2 mb-4">
                            <h3 class="text-xl font-bold">${repo}</h3>
                        </div>
                        <p class="text-gray-800">${details.summary}</p>
                    </div>
                </div>
            </div>
        `).join('');
        return `
            <section id="activity" class="mt-6">
                <h2 class="text-2xl font-bold mb-6 mx-3">Recent Activity ↓</h2>
                <div>
                    ${activity}
                </div>
            </section>
        `;

    };

    const renderLocation = (profile) => {
        if (!profile.location) return '';

        return `
            <div class="bg-[#B9FF66] rounded-xl p-6 m-3 border-[1px] border-b-[6px] border-black">
                            <div class="flex items-start flex-col">
                                <span class="text-2xl">📍</span>
                                <h3 class="text-xl font-bold">Location</h3>
                                <h2 class="text-sm">${profile.location}</h2>
                            </div>
                        </div>
        `;
    };

    function renderProfile(profile) {
        const container = document.getElementById('profile-container');
        container.innerHTML = `<div class="grid grid-cols-1 lg:grid-cols-[400px,1fr] gap-8">
        <!-- Left Profile Section - Stacked on Mobile, Static on Desktop -->
        <div id="left-section" class="lg:sticky lg:top-8 space-y-6">
            <!-- Logo - Centered on Mobile -->
            <a href="/">
                <div class="flex items-center justify-center lg:justify-start gap-2 mb-8">
                    <div class="flex gap-3">
                            <img width="120" src="images/logo-full.png" alt="devb.io">
                    </div>
                </div>
            </a>
            <div class="flex flex-col items-center lg:items-start">
                <!-- Profile Info - Centered on Mobile -->
                <div class="flex flex-col w-full lg:flex-row lg:justify-between lg:pr-10">
                    <div class="w-full flex flex-col items-center lg:items-start">
                        <img src="${ profile.avatar_url }" alt="Profile" class="w-32 h-32 mb-4 rounded-full
                transform transition-all duration-500
                hover:scale-105 hover:rotate-3 hover:shadow-lg">
                        <div class="text-center lg:text-left">
                            <h1 class="text-xl md:text-3xl font-bold md:mb-2
                    animate-slide-in-left">${ profile.name }</h1>
                            <p class="text-gray-600 animate-fade-in">@${ profile.username }</p>
                        </div>
                    </div>
                    <div class="hidden lg:flex justify-center mt-4 lg:mt-0">
                        <a href="${ profile.profile_url }" class="inline-flex items-center justify-center w-12 h-12 border-[1px]
               rounded-[10px] border-b-[4px] border-black
               transform transition-all duration-300
               hover:scale-110 hover:shadow-md active:translate-y-1">
                            <svg class="w-6 h-6" fill="currentColor" viewBox="0 0 24 24" aria-hidden="true">
                                <path fill-rule="evenodd"
                                      d="M12 2C6.477 2 2 6.484 2 12.017c0 4.425 2.865 8.18 6.839 9.504.5.092.682-.217.682-.483 0-.237-.008-.868-.013-1.703-2.782.605-3.369-1.343-3.369-1.343-.454-1.158-1.11-1.466-1.11-1.466-.908-.62.069-.608.069-.608 1.003.07 1.531 1.032 1.531 1.032.892 1.53 2.341 1.088 2.91.832.092-.647.35-1.088.636-1.338-2.22-.253-4.555-1.113-4.555-4.951 0-1.093.39-1.988 1.029-2.688-.103-.253-.446-1.272.098-2.65 0 0 .84-.27 2.75 1.026A9.564 9.564 0 0112 6.844c.85.004 1.705.115 2.504.337 1.909-1.296 2.747-1.027 2.747-1.027.546 1.379.202 2.398.1 2.651.64.7 1.028 1.595 1.028 2.688 0 3.848-2.339 4.695-4.566 4.943.359.309.678.92.678 1.855 0 1.338-.012 2.419-.012 2.747 0 .268.18.58.688.482A10.019 10.019 0 0022 12.017C22 6.484 17.522 2 12 2z"
                                      clip-rule="evenodd"></path>
                            </svg>
                        </a>
                    </div>
                </div>

                <!-- Stats - Centered on Mobile -->
                <div class="flex justify-center lg:justify-start gap-8 py-4 w-full">
                    <div class="text-center animate-fade-in-up delay-100">
                        <div class="font-bold md:text-xl">${ profile.followers }</div>
                        <div class="text-gray-600">Followers</div>
                    </div>
                    <div class="text-center animate-fade-in-up delay-200">
                        <div class="font-bold md:text-xl">${ profile.following }</div>
                        <div class="text-gray-600">Following</div>
                    </div>
                    <div class="text-center animate-fade-in-up delay-300">
                        <div class="font-bold md:text-xl">${ profile.public_repos }</div>
                        <div class="text-gray-600">Public Repos</div>
                    </div>
                </div>
            </div>

            <!-- Create Profile Button - Centered on Mobile -->
            <div class="flex items-center justify-center lg:justify-start">
                <div class="lg:mt-40 flex items-center">
                        <button id="wrapped-btn"
                                class="px-4 py-2 rounded-lg border-2 border-black bg-[#B9FF66] hover:bg-[#191A23] hover:text-white transition-colors flex items-center">
                            2024 Wrapped
                        </button>
                </div>
            </div>
        </div>
        <!-- Right Content Section - Scrollable -->
        <div id="right-section" class="space-y-6 lg:h-[calc(100vh-4rem)] lg:overflow-y-auto">

            <section id="about" class="mt-6">
                <h2 class="text-2xl font-bold mb-6 mx-3 text-left">Get to know me ↓</h2>

                <!-- Flexible layout for Bio, Languages, and About sections -->
                <div class="flex flex-col xl:flex-row">
                    <div class="flex flex-col lg:1/3">
                        <!-- Bio Box -->
                        ${ renderBio(profile) }
                        <div class="bg-white rounded-xl p-6 m-3 border-[1px] border-b-[6px] border-black xl:hidden">
                            <div class="flex items-center gap-2 mb-4">
                                <span class="text-2xl">😊</span>
                                <h3 class="text-xl font-bold">About</h3>
                            </div>
                            <p class="text-gray-700">
                                ${ profile.profile_summary }
                            </p>
                        </div>

                        <!-- Languages and Issue/PR Boxes - Stacked on Mobile -->
                        <div class="">
                            <div class="flex flex-col xl:flex-row">
                                ${renderLanguages(profile)}
                            </div>
                            <div class="flex flex-row  w-full">
                                <div class="w-1/2 p-3">
                                    <div class="bg-[#B9FF66] rounded-xl p-6 h-full border-[1px] border-b-[6px] border-black">
                                        <div class="flex items-center gap-2 mb-4">
                                            <h3 class="text-xl font-bold">Issue<br>Closed</h3>
                                        </div>
                                        <div class="flex flex-wrap gap-2 font-bold text-3xl	">
                                            ${ profile.issues_closed }
                                        </div>
                                    </div>
                                </div>
                                <div class="w-1/2 p-3">
                                    <div class="bg-white rounded-xl p-6 h-full border-[1px] border-b-[6px] border-black">
                                        <div class="flex items-center gap-2 mb-4">
                                            <h3 class="text-xl font-bold">PR<br>Merged</h3>
                                        </div>
                                        <div class="flex flex-wrap gap-2 font-bold	text-3xl">
                                            ${ profile.pull_requests_merged }
                                        </div>
                                    </div>
                                </div>
                            </div>
                        </div>
                    </div>

                    <div class="w-full xl:w-2/3">
                        <!-- About Box -->
                        <div class="bg-white rounded-xl p-6 m-3 border-[1px] border-b-[6px] border-black hidden xl:block">
                            <div class="flex items-center gap-2 mb-4">
                                <span class="text-2xl">😊</span>
                                <h3 class="text-xl font-bold">About</h3>
                            </div>
                            <p class="text-gray-700">
                                ${ profile.profile_summary }
                            </p>
                        </div>
                       ${renderLocation(profile)}
                    </div>
                </div>
            </section>
            <section id="github-activity" class="mt-6">
                <!-- GitHub Activity Section -->
                <h2 class="text-2xl font-bold mb-6 mx-3 text-left">Github Activity ↓ </h2>
                <h3 class="text-xl font-bold mb-2 mx-3 text-left ">${ profile.achievements.total_contributions}
                    Contributions</h3>
                <img class="w-full rounded-xl p-2 md:p-6 border-[1px] border-b-[6px] border-black"
                     src="https://ghchart.rshah.org/191A23/${ profile.username }"
                     alt="${ profile.name }'s github Chart"/>
            </section>
            <section id="projects" class="mt-6 ">
                <h2 class="text-2xl font-bold mt-6 mx-3 text-left">Projects ↓</h2>
                <!-- Projects Section - Responsive Grid -->
                <div class="flex flex-wrap">
                    ${renderProjects(profile)}
                </div>
            </section>
            ${renderRecentActivity(profile)}
        </div>

<<<<<<< HEAD
    </div>`;
    // Scroll sync between left and right sections of dynamically loaded DOM.
    const leftSection = document.getElementById("left-section");
    const rightSection = document.getElementById("right-section");
    
=======
    </div>
<div id="modal" class="hidden fixed inset-0 bg-black bg-opacity-50 flex items-center justify-center z-50 p-4 lg:p-0">
  <div class="bg-white rounded-xl p-4 lg:p-6 w-full max-w-4xl h-[90vh] flex flex-col">
    <div class="flex flex-col lg:flex-row justify-between items-center mb-4 gap-4">
      <h2 class="text-2xl font-bold">2024 Wrapped</h2>
      <div class="flex gap-4">
        <button id="download-btn" class="px-4 py-2 rounded-lg border-2 border-black bg-[#B9FF66] hover:bg-[#191A23] hover:text-white transition-colors">
          Download
        </button>
        <button id="share-btn" class="px-4 py-2 rounded-lg border-2 border-black hover:bg-[#B9FF66] transition-colors">
          Share
        </button>
        <button id="close-modal" class="text-2xl">&times;</button>
      </div>
    </div>

    <div id="loading" class="hidden flex-1 py-20 text-center">
      <div class="animate-spin rounded-full h-16 w-16 border-b-2 border-black mx-auto mb-4"></div>
      <p>Generating your wrapped...</p>
    </div>

    <div id="svg-preview" class="hidden flex-1 overflow-y-auto">
      <div id="svg-container" class="flex justify-center items-start">
        <div class="w-full max-w-3xl transform-gpu">
          <!-- SVG will be inserted here -->
        </div>
      </div>
    </div>
  </div>
</div>
`;
    wrapped_setup();
    // Scroll sync between left and right sections of dynamically loaded DOM.
    const leftSection = document.getElementById("left-section");
    const rightSection = document.getElementById("right-section");

>>>>>>> 6ad40d2f
    if (leftSection && rightSection) {
        leftSection.addEventListener("wheel", (event) => {
            event.preventDefault();
            rightSection.scrollBy({
                top: event.deltaY,
            });
        });
    }
<<<<<<< HEAD
=======
    }
</script>
<script>
    function get_svg_x(mid, font_size, text) {
        return mid - (text.length * font_size / 4);
    }

    function get_in_k_format(num) {
        if (num >= 1000) {
            return (num / 1000).toFixed(1) + "k";
        }
        return num;
    }

    async function get_base64_from_url(url) {
        return new Promise((resolve, reject) => {
            const xhr = new XMLHttpRequest();
            xhr.open("GET", url);
            xhr.responseType = "blob";
            xhr.onload = () => {
                if (xhr.status === 200) {
                    const reader = new FileReader();
                    reader.onloadend = () => resolve(reader.result);
                    reader.onerror = reject;
                    reader.readAsDataURL(xhr.response);
                } else {
                    reject(new Error(`Failed to fetch image: ${xhr.status}`));
                }
            };
            xhr.onerror = () => reject(new Error("Network error"));
            xhr.send();
        });
    }


    async function updateSvg(svgText, userData) {
        const base64Image = await get_base64_from_url(userData.avatar_url);
        return svgText
            .replace(/{name}/g, userData.name)
            .replace(/{avatar}/g, `${base64Image}`)
            .replace(/{bio}/g, userData.bio ? userData.bio.slice(0, 140) + (userData.bio.length > 140 ? "..." : "") : "")
            .replace(/{follow}/g, `${get_in_k_format(userData.followers)} Followers | ${get_in_k_format(userData.following)} Following`)
            .replace(/{repos}/g, `${userData.public_repos} Public Repos`)
            .replace(/{commits}/g, `${userData.achievements.total_contributions}`)
            .replace(/{commit_x}/g, get_svg_x(370, 68.514, `${userData.achievements.total_contributions}`))
            .replace(/{issue}/g, `${userData.issues_closed}`)
            .replace(/{issue_x}/g, get_svg_x(330, 68.514, `${userData.issues_closed}`))
            .replace(/{pr}/g, `${userData.pull_requests_merged}`)
            .replace(/{pr_x}/g, get_svg_x(350, 68.514, `${userData.pull_requests_merged}`))
            .replace(/{lang1}/g, userData.top_languages[0] ? userData.top_languages[0][0] : "")
            .replace(/{lang1_x}/g, get_svg_x(370, 54, userData.top_languages[0] ? userData.top_languages[0][0] : ""))
            .replace(/{lang2}/g, userData.top_languages[1] ? userData.top_languages[1][0] : "")
            .replace(/{lang2_x}/g, get_svg_x(370, 54, userData.top_languages[1] ? userData.top_languages[1][0] : ""))
            .replace(/{lang3}/g, userData.top_languages[2] ? userData.top_languages[2][0] : "")
            .replace(/{lang3_x}/g, get_svg_x(370, 54, userData.top_languages[2] ? userData.top_languages[2][0] : ""));
    }

    function wrapped_setup() {
        const modal = document.getElementById('modal');
        const wrappedBtn = document.getElementById('wrapped-btn');
        const closeModal = document.getElementById('close-modal');
        const loading = document.getElementById('loading');
        const svgPreview = document.getElementById('svg-preview');
        const downloadBtn = document.getElementById('download-btn');
        const shareBtn = document.getElementById('share-btn');

        wrappedBtn.addEventListener('click', async () => {
            modal.classList.remove('hidden');
            loading.classList.remove('hidden');
            svgPreview.classList.add('hidden');
            const pathParts = window.location.pathname.split('/').filter(part => part);
            const username = pathParts[pathParts.length - 1];

            try {
                const response = await fetch(`https://user.devb.io/user/${username}`);
                const userData = await response.json();

                const svgResponse = await fetch('https://devb.io/poster/poster.svg');
                const svgText = await svgResponse.text();

                const updatedSvg = await updateSvg(svgText, userData);
                document.getElementById('svg-container').innerHTML = updatedSvg;


                loading.classList.add('hidden');
                svgPreview.classList.remove('hidden');
            } catch (error) {
                console.error('Error:', error);
                loading.classList.add('hidden');
            }
        });

        closeModal.addEventListener('click', () => {
            modal.classList.add('hidden');
        });

        modal.addEventListener('click', (e) => {
            if (e.target === modal) modal.classList.add('hidden');
        });

        downloadBtn.addEventListener('click', async () => {
            const svgElement = document.querySelector("#svg-container svg");
            if (!svgElement) return;

            const svgData = new XMLSerializer().serializeToString(svgElement);
            const blob = new Blob([svgData], {type: "image/svg+xml"});
            const url = URL.createObjectURL(blob);
            const pathParts = window.location.pathname.split('/').filter(part => part);
            const username = pathParts[pathParts.length - 1];


            const img = new Image();
            img.src = url;

            img.onload = () => {
                URL.revokeObjectURL(url);
                setTimeout(() => {
                    const canvas = document.createElement("canvas");
                    canvas.width = 1080 * 2;
                    canvas.height = 1920 * 2;

                    const ctx = canvas.getContext("2d");
                    ctx.drawImage(img, 0, 0);

                    const pngUrl = canvas.toDataURL("image/png");
                    const link = document.createElement("a");
                    link.download = `${username}-wrapped-2024.png`;
                    link.href = pngUrl;
                    link.click();
                }, 2000);
            };
        });

        shareBtn.addEventListener('click', async () => {
            const svgElement = document.querySelector("#svg-container svg");
            if (!svgElement) return;

            const svgData = new XMLSerializer().serializeToString(svgElement);
            const blob = new Blob([svgData], {type: "image/png"});
            const file = new File([blob], "wrapped-2024.png", {type: "image/png"});

            try {
                await navigator.share({
                    files: [file],
                    title: '2024 GitHub Wrapped',
                    text: 'Check out my 2024 GitHub Wrapped!'
                });
            } catch (error) {
                console.error('Error sharing:', error);
            }
        });
>>>>>>> 6ad40d2f
    }
</script>
</body>
</html><|MERGE_RESOLUTION|>--- conflicted
+++ resolved
@@ -569,13 +569,6 @@
             ${renderRecentActivity(profile)}
         </div>
 
-<<<<<<< HEAD
-    </div>`;
-    // Scroll sync between left and right sections of dynamically loaded DOM.
-    const leftSection = document.getElementById("left-section");
-    const rightSection = document.getElementById("right-section");
-    
-=======
     </div>
 <div id="modal" class="hidden fixed inset-0 bg-black bg-opacity-50 flex items-center justify-center z-50 p-4 lg:p-0">
   <div class="bg-white rounded-xl p-4 lg:p-6 w-full max-w-4xl h-[90vh] flex flex-col">
@@ -612,7 +605,6 @@
     const leftSection = document.getElementById("left-section");
     const rightSection = document.getElementById("right-section");
 
->>>>>>> 6ad40d2f
     if (leftSection && rightSection) {
         leftSection.addEventListener("wheel", (event) => {
             event.preventDefault();
@@ -621,8 +613,6 @@
             });
         });
     }
-<<<<<<< HEAD
-=======
     }
 </script>
 <script>
@@ -774,7 +764,6 @@
                 console.error('Error sharing:', error);
             }
         });
->>>>>>> 6ad40d2f
     }
 </script>
 </body>
