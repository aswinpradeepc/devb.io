import json
from typing import Dict, Any, Annotated

import redis.asyncio as redis
import uvicorn
from fastapi import FastAPI, HTTPException, Depends, BackgroundTasks
from fastapi.middleware.cors import CORSMiddleware
from fastapi_cache import FastAPICache
from fastapi_cache.backends.redis import RedisBackend
from starlette.middleware.base import BaseHTTPMiddleware
from starlette.requests import Request
from starlette.responses import JSONResponse

from config.settings import Settings
from modules.ai_generator import AIDescriptionGenerator
from modules.github_fetcher import GitHubProfileFetcher
from modules.github_projects import GitHubProjectRanker
from modules.linkedin_fetcher import LinkedInProfileFetcher
from utils.user import verify_username, verify_linkedin_username, get_user_data

# Initialize FastAPI app
app = FastAPI(
    title="Devb Profile API",
    version="2.0.0",
)

# Initialize Redis client
redis_client = redis.Redis(host='redis', port=6379, db=0)

class APIKeyMiddleware(BaseHTTPMiddleware):
    """Middleware for API key authentication"""
    EXCLUDED_PATHS = {"/docs", "/redoc", "/openapi.json"}

    async def dispatch(self, request: Request, call_next):
        if request.url.path in self.EXCLUDED_PATHS or Settings.DEBUG:
            return await call_next(request)

        api_key = request.headers.get("X-API-Key")
        if not api_key:
            return JSONResponse(
                status_code=401,
                content={"detail": "API Key header is missing"}
            )
        
        if api_key not in Settings.API_KEYS:
            return JSONResponse(
                status_code=403,
                content={"detail": "Invalid API Key"}
            )

        return await call_next(request)

async def get_cached_github_profile(username: str) -> Dict[str, Any]:
    """Fetch and cache GitHub profile data"""
    cache_key = f"github_profile_basic:{username}"
    cached_response = await redis_client.get(cache_key)
    
    if cached_response and not Settings.DEBUG:
        return json.loads(cached_response)

    basic_profile = GitHubProfileFetcher.fetch_user_profile(username)
    ai_generator = AIDescriptionGenerator()
    about_data = ai_generator.generate_profile_summary(basic_profile)
    basic_profile['about'] = about_data
    await redis_client.setex(name=cache_key, value=json.dumps(basic_profile), time=3600)
    return basic_profile

# API Endpoints
@app.get("/user/{username}/profile", response_model=Dict[str, Any])
async def fetch_basic_profile(
    username: Annotated[str, Depends(verify_username)], 
    background_tasks: BackgroundTasks
):
    """Fetch basic GitHub user profile information"""
    username = username.strip().lower()
    return await get_cached_github_profile(username)

@app.get("/user/{username}/projects", response_model=Dict[str, Any])
async def fetch_projects_data(username: Annotated[str, Depends(verify_username)]):
    """Fetch GitHub user's projects and languages data"""
    try:
        username = username.strip().lower()
        cache_key = f"github_profile_projects:{username}"
        cached_response = await redis_client.get(cache_key)
        
        if cached_response and not Settings.DEBUG:
            return json.loads(cached_response)

        project_data = GitHubProjectRanker().get_featured(username)
        await redis_client.setex(name=cache_key, value=json.dumps(project_data), time=3600)
        return project_data

    except Exception as e:
        raise HTTPException(status_code=404, detail=f"User {username} not found: {str(e)}")

@app.get("/user/{username}/about", response_model=Dict[str, Any])
async def fetch_about_data(username: Annotated[str, Depends(verify_username)]):
    """Fetch GitHub user's README content"""
    try:
        username = username.strip().lower()
        cache_key = f"github_profile_about:{username}"
        cached_response = await redis_client.get(cache_key)
        
        if cached_response and not Settings.DEBUG:
            return json.loads(cached_response)

        user_data = await get_cached_github_profile(username)
        data = {
            "about": user_data['about']
        }
        await redis_client.setex(name=cache_key, value=json.dumps(data), time=3600)
        return data

    except Exception as e:
        raise HTTPException(status_code=404, detail=f"User {username} not found: {str(e)}")

@app.get("/user/{username}/linkedin", response_model=Dict[str, Any])
async def fetch_linkedin_profile(username: Annotated[str, Depends(verify_linkedin_username)]):
    """Fetch LinkedIn profile data"""
    try:
        cache_key = f"linkedin_profile:{username}"
        cached_response = await redis_client.get(cache_key)
        
        if cached_response and not Settings.DEBUG:
            return json.loads(cached_response)

        fetcher = LinkedInProfileFetcher()
        profile_data = await fetcher.fetch_profile_async(username)
        
        if "error" in profile_data:
            raise HTTPException(status_code=400, detail=profile_data["error"])
            
        await redis_client.setex(name=cache_key, value=json.dumps(profile_data), time=3600)
        return profile_data

    except ValueError as e:
        raise HTTPException(status_code=400, detail=str(e))
    except Exception as e:
        raise HTTPException(status_code=500, detail=f"Failed to fetch LinkedIn profile: {str(e)}")


# Middleware
<<<<<<< HEAD
# app.add_middleware(APIKeyMiddleware)
app.add_middleware(
    CORSMiddleware,
    allow_origins=["*"],  # Allows all origins
    allow_credentials=True,
    allow_methods=["*"],  # Allows all methods
    allow_headers=["*"],  # Allows all headers
=======
ALLOWED_ORIGINS = [
    "https://devb.io",
    "https://beta.devb.io",
    "http://localhost:3000",  # For local development
    "http://localhost:8080"
]

# Add CORS middleware with specific origins
app.add_middleware(
    CORSMiddleware,
    allow_origins=ALLOWED_ORIGINS,  # Use the whitelist instead of "*"
    allow_credentials=True,
    allow_methods=["GET", "OPTIONS"],  # Specify allowed methods
    allow_headers=["Authorization", "Content-Type", "X-API-Key"],  # Specify allowed headers
    expose_headers=[],  # Headers that can be exposed to the browser
    max_age=600,  # How long the results of a preflight request can be cached (in seconds)
>>>>>>> 038d0430
)

if __name__ == "__main__":
    uvicorn.run("main:app", host="0.0.0.0", port=8000, reload=True)<|MERGE_RESOLUTION|>--- conflicted
+++ resolved
@@ -139,16 +139,7 @@
         raise HTTPException(status_code=500, detail=f"Failed to fetch LinkedIn profile: {str(e)}")
 
 
-# Middleware
-<<<<<<< HEAD
-# app.add_middleware(APIKeyMiddleware)
-app.add_middleware(
-    CORSMiddleware,
-    allow_origins=["*"],  # Allows all origins
-    allow_credentials=True,
-    allow_methods=["*"],  # Allows all methods
-    allow_headers=["*"],  # Allows all headers
-=======
+
 ALLOWED_ORIGINS = [
     "https://devb.io",
     "https://beta.devb.io",
@@ -165,7 +156,7 @@
     allow_headers=["Authorization", "Content-Type", "X-API-Key"],  # Specify allowed headers
     expose_headers=[],  # Headers that can be exposed to the browser
     max_age=600,  # How long the results of a preflight request can be cached (in seconds)
->>>>>>> 038d0430
+
 )
 
 if __name__ == "__main__":
