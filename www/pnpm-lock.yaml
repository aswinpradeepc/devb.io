lockfileVersion: '9.0'

settings:
  autoInstallPeers: true
  excludeLinksFromLockfile: false

importers:

  .:
    dependencies:
      '@radix-ui/react-dialog':
        specifier: ^1.1.6
        version: 1.1.6(@types/react-dom@19.0.4(@types/react@19.0.10))(@types/react@19.0.10)(react-dom@19.0.0(react@19.0.0))(react@19.0.0)
      '@tanstack/react-query':
        specifier: ^5.66.9
        version: 5.66.9(react@19.0.0)
      axios:
        specifier: ^1.7.9
        version: 1.7.9
      class-variance-authority:
        specifier: ^0.7.1
        version: 0.7.1
      clsx:
        specifier: ^2.1.1
        version: 2.1.1
      framer-motion:
        specifier: ^12.4.7
        version: 12.4.7(react-dom@19.0.0(react@19.0.0))(react@19.0.0)
      lodash:
        specifier: ^4.17.21
        version: 4.17.21
      lucide-react:
        specifier: ^0.475.0
        version: 0.475.0(react@19.0.0)
      next:
        specifier: 15.2.0-canary.69
        version: 15.2.0-canary.69(react-dom@19.0.0(react@19.0.0))(react@19.0.0)
      react:
        specifier: ^19.0.0
        version: 19.0.0
      react-dom:
        specifier: ^19.0.0
        version: 19.0.0(react@19.0.0)
      react-intersection-observer:
        specifier: ^9.15.1
        version: 9.15.1(react-dom@19.0.0(react@19.0.0))(react@19.0.0)
      tailwind-merge:
        specifier: ^3.0.2
        version: 3.0.2
      tailwindcss-animate:
        specifier: ^1.0.7
        version: 1.0.7(tailwindcss@4.0.8)
    devDependencies:
      '@eslint/eslintrc':
        specifier: ^3
        version: 3.3.0
      '@tailwindcss/postcss':
        specifier: ^4
        version: 4.0.8
      '@types/axios':
        specifier: ^0.14.4
        version: 0.14.4
      '@types/lodash':
        specifier: ^4.17.15
        version: 4.17.15
      '@types/node':
        specifier: ^20
        version: 20.17.19
      '@types/react':
        specifier: ^19
        version: 19.0.10
      '@types/react-dom':
        specifier: ^19
        version: 19.0.4(@types/react@19.0.10)
      eslint:
        specifier: ^9
        version: 9.21.0(jiti@2.4.2)
      eslint-config-next:
        specifier: 15.2.0-canary.69
        version: 15.2.0-canary.69(eslint@9.21.0(jiti@2.4.2))(typescript@5.7.3)
      prettier:
        specifier: ^3.5.2
        version: 3.5.2
      tailwindcss:
        specifier: ^4
        version: 4.0.8
      typescript:
        specifier: ^5
        version: 5.7.3

packages:

  '@alloc/quick-lru@5.2.0':
    resolution: {integrity: sha512-UrcABB+4bUrFABwbluTIBErXwvbsU/V7TZWfmbgJfbkwiBuziS9gxdODUyuiecfdGQ85jglMW6juS3+z5TsKLw==}
    engines: {node: '>=10'}

  '@emnapi/runtime@1.3.1':
    resolution: {integrity: sha512-kEBmG8KyqtxJZv+ygbEim+KCGtIq1fC22Ms3S4ziXmYKm8uyoLX0MHONVKwp+9opg390VaKRNt4a7A9NwmpNhw==}

  '@eslint-community/eslint-utils@4.4.1':
    resolution: {integrity: sha512-s3O3waFUrMV8P/XaF/+ZTp1X9XBZW1a4B97ZnjQF2KYWaFD2A8KyFBsrsfSjEmjn3RGWAIuvlneuZm3CUK3jbA==}
    engines: {node: ^12.22.0 || ^14.17.0 || >=16.0.0}
    peerDependencies:
      eslint: ^6.0.0 || ^7.0.0 || >=8.0.0

  '@eslint-community/regexpp@4.12.1':
    resolution: {integrity: sha512-CCZCDJuduB9OUkFkY2IgppNZMi2lBQgD2qzwXkEia16cge2pijY/aXi96CJMquDMn3nJdlPV1A5KrJEXwfLNzQ==}
    engines: {node: ^12.0.0 || ^14.0.0 || >=16.0.0}

  '@eslint/config-array@0.19.2':
    resolution: {integrity: sha512-GNKqxfHG2ySmJOBSHg7LxeUx4xpuCoFjacmlCoYWEbaPXLwvfIjixRI12xCQZeULksQb23uiA8F40w5TojpV7w==}
    engines: {node: ^18.18.0 || ^20.9.0 || >=21.1.0}

  '@eslint/core@0.12.0':
    resolution: {integrity: sha512-cmrR6pytBuSMTaBweKoGMwu3EiHiEC+DoyupPmlZ0HxBJBtIxwe+j/E4XPIKNx+Q74c8lXKPwYawBf5glsTkHg==}
    engines: {node: ^18.18.0 || ^20.9.0 || >=21.1.0}

  '@eslint/eslintrc@3.3.0':
    resolution: {integrity: sha512-yaVPAiNAalnCZedKLdR21GOGILMLKPyqSLWaAjQFvYA2i/ciDi8ArYVr69Anohb6cH2Ukhqti4aFnYyPm8wdwQ==}
    engines: {node: ^18.18.0 || ^20.9.0 || >=21.1.0}

  '@eslint/js@9.21.0':
    resolution: {integrity: sha512-BqStZ3HX8Yz6LvsF5ByXYrtigrV5AXADWLAGc7PH/1SxOb7/FIYYMszZZWiUou/GB9P2lXWk2SV4d+Z8h0nknw==}
    engines: {node: ^18.18.0 || ^20.9.0 || >=21.1.0}

  '@eslint/object-schema@2.1.6':
    resolution: {integrity: sha512-RBMg5FRL0I0gs51M/guSAj5/e14VQ4tpZnQNWwuDT66P14I43ItmPfIZRhO9fUVIPOAQXU47atlywZ/czoqFPA==}
    engines: {node: ^18.18.0 || ^20.9.0 || >=21.1.0}

  '@eslint/plugin-kit@0.2.7':
    resolution: {integrity: sha512-JubJ5B2pJ4k4yGxaNLdbjrnk9d/iDz6/q8wOilpIowd6PJPgaxCuHBnBszq7Ce2TyMrywm5r4PnKm6V3iiZF+g==}
    engines: {node: ^18.18.0 || ^20.9.0 || >=21.1.0}

  '@humanfs/core@0.19.1':
    resolution: {integrity: sha512-5DyQ4+1JEUzejeK1JGICcideyfUbGixgS9jNgex5nqkW+cY7WZhxBigmieN5Qnw9ZosSNVC9KQKyb+GUaGyKUA==}
    engines: {node: '>=18.18.0'}

  '@humanfs/node@0.16.6':
    resolution: {integrity: sha512-YuI2ZHQL78Q5HbhDiBA1X4LmYdXCKCMQIfw0pw7piHJwyREFebJUvrQN4cMssyES6x+vfUbx1CIpaQUKYdQZOw==}
    engines: {node: '>=18.18.0'}

  '@humanwhocodes/module-importer@1.0.1':
    resolution: {integrity: sha512-bxveV4V8v5Yb4ncFTT3rPSgZBOpCkjfK0y4oVVVJwIuDVBRMDXrPyXRL988i5ap9m9bnyEEjWfm5WkBmtffLfA==}
    engines: {node: '>=12.22'}

  '@humanwhocodes/retry@0.3.1':
    resolution: {integrity: sha512-JBxkERygn7Bv/GbN5Rv8Ul6LVknS+5Bp6RgDC/O8gEBU/yeH5Ui5C/OlWrTb6qct7LjjfT6Re2NxB0ln0yYybA==}
    engines: {node: '>=18.18'}

  '@humanwhocodes/retry@0.4.2':
    resolution: {integrity: sha512-xeO57FpIu4p1Ri3Jq/EXq4ClRm86dVF2z/+kvFnyqVYRavTZmaFaUBbWCOuuTh0o/g7DSsk6kc2vrS4Vl5oPOQ==}
    engines: {node: '>=18.18'}

  '@img/sharp-darwin-arm64@0.33.5':
    resolution: {integrity: sha512-UT4p+iz/2H4twwAoLCqfA9UH5pI6DggwKEGuaPy7nCVQ8ZsiY5PIcrRvD1DzuY3qYL07NtIQcWnBSY/heikIFQ==}
    engines: {node: ^18.17.0 || ^20.3.0 || >=21.0.0}
    cpu: [arm64]
    os: [darwin]

  '@img/sharp-darwin-x64@0.33.5':
    resolution: {integrity: sha512-fyHac4jIc1ANYGRDxtiqelIbdWkIuQaI84Mv45KvGRRxSAa7o7d1ZKAOBaYbnepLC1WqxfpimdeWfvqqSGwR2Q==}
    engines: {node: ^18.17.0 || ^20.3.0 || >=21.0.0}
    cpu: [x64]
    os: [darwin]

  '@img/sharp-libvips-darwin-arm64@1.0.4':
    resolution: {integrity: sha512-XblONe153h0O2zuFfTAbQYAX2JhYmDHeWikp1LM9Hul9gVPjFY427k6dFEcOL72O01QxQsWi761svJ/ev9xEDg==}
    cpu: [arm64]
    os: [darwin]

  '@img/sharp-libvips-darwin-x64@1.0.4':
    resolution: {integrity: sha512-xnGR8YuZYfJGmWPvmlunFaWJsb9T/AO2ykoP3Fz/0X5XV2aoYBPkX6xqCQvUTKKiLddarLaxpzNe+b1hjeWHAQ==}
    cpu: [x64]
    os: [darwin]

  '@img/sharp-libvips-linux-arm64@1.0.4':
    resolution: {integrity: sha512-9B+taZ8DlyyqzZQnoeIvDVR/2F4EbMepXMc/NdVbkzsJbzkUjhXv/70GQJ7tdLA4YJgNP25zukcxpX2/SueNrA==}
    cpu: [arm64]
    os: [linux]

  '@img/sharp-libvips-linux-arm@1.0.5':
    resolution: {integrity: sha512-gvcC4ACAOPRNATg/ov8/MnbxFDJqf/pDePbBnuBDcjsI8PssmjoKMAz4LtLaVi+OnSb5FK/yIOamqDwGmXW32g==}
    cpu: [arm]
    os: [linux]

  '@img/sharp-libvips-linux-s390x@1.0.4':
    resolution: {integrity: sha512-u7Wz6ntiSSgGSGcjZ55im6uvTrOxSIS8/dgoVMoiGE9I6JAfU50yH5BoDlYA1tcuGS7g/QNtetJnxA6QEsCVTA==}
    cpu: [s390x]
    os: [linux]

  '@img/sharp-libvips-linux-x64@1.0.4':
    resolution: {integrity: sha512-MmWmQ3iPFZr0Iev+BAgVMb3ZyC4KeFc3jFxnNbEPas60e1cIfevbtuyf9nDGIzOaW9PdnDciJm+wFFaTlj5xYw==}
    cpu: [x64]
    os: [linux]

  '@img/sharp-libvips-linuxmusl-arm64@1.0.4':
    resolution: {integrity: sha512-9Ti+BbTYDcsbp4wfYib8Ctm1ilkugkA/uscUn6UXK1ldpC1JjiXbLfFZtRlBhjPZ5o1NCLiDbg8fhUPKStHoTA==}
    cpu: [arm64]
    os: [linux]

  '@img/sharp-libvips-linuxmusl-x64@1.0.4':
    resolution: {integrity: sha512-viYN1KX9m+/hGkJtvYYp+CCLgnJXwiQB39damAO7WMdKWlIhmYTfHjwSbQeUK/20vY154mwezd9HflVFM1wVSw==}
    cpu: [x64]
    os: [linux]

  '@img/sharp-linux-arm64@0.33.5':
    resolution: {integrity: sha512-JMVv+AMRyGOHtO1RFBiJy/MBsgz0x4AWrT6QoEVVTyh1E39TrCUpTRI7mx9VksGX4awWASxqCYLCV4wBZHAYxA==}
    engines: {node: ^18.17.0 || ^20.3.0 || >=21.0.0}
    cpu: [arm64]
    os: [linux]

  '@img/sharp-linux-arm@0.33.5':
    resolution: {integrity: sha512-JTS1eldqZbJxjvKaAkxhZmBqPRGmxgu+qFKSInv8moZ2AmT5Yib3EQ1c6gp493HvrvV8QgdOXdyaIBrhvFhBMQ==}
    engines: {node: ^18.17.0 || ^20.3.0 || >=21.0.0}
    cpu: [arm]
    os: [linux]

  '@img/sharp-linux-s390x@0.33.5':
    resolution: {integrity: sha512-y/5PCd+mP4CA/sPDKl2961b+C9d+vPAveS33s6Z3zfASk2j5upL6fXVPZi7ztePZ5CuH+1kW8JtvxgbuXHRa4Q==}
    engines: {node: ^18.17.0 || ^20.3.0 || >=21.0.0}
    cpu: [s390x]
    os: [linux]

  '@img/sharp-linux-x64@0.33.5':
    resolution: {integrity: sha512-opC+Ok5pRNAzuvq1AG0ar+1owsu842/Ab+4qvU879ippJBHvyY5n2mxF1izXqkPYlGuP/M556uh53jRLJmzTWA==}
    engines: {node: ^18.17.0 || ^20.3.0 || >=21.0.0}
    cpu: [x64]
    os: [linux]

  '@img/sharp-linuxmusl-arm64@0.33.5':
    resolution: {integrity: sha512-XrHMZwGQGvJg2V/oRSUfSAfjfPxO+4DkiRh6p2AFjLQztWUuY/o8Mq0eMQVIY7HJ1CDQUJlxGGZRw1a5bqmd1g==}
    engines: {node: ^18.17.0 || ^20.3.0 || >=21.0.0}
    cpu: [arm64]
    os: [linux]

  '@img/sharp-linuxmusl-x64@0.33.5':
    resolution: {integrity: sha512-WT+d/cgqKkkKySYmqoZ8y3pxx7lx9vVejxW/W4DOFMYVSkErR+w7mf2u8m/y4+xHe7yY9DAXQMWQhpnMuFfScw==}
    engines: {node: ^18.17.0 || ^20.3.0 || >=21.0.0}
    cpu: [x64]
    os: [linux]

  '@img/sharp-wasm32@0.33.5':
    resolution: {integrity: sha512-ykUW4LVGaMcU9lu9thv85CbRMAwfeadCJHRsg2GmeRa/cJxsVY9Rbd57JcMxBkKHag5U/x7TSBpScF4U8ElVzg==}
    engines: {node: ^18.17.0 || ^20.3.0 || >=21.0.0}
    cpu: [wasm32]

  '@img/sharp-win32-ia32@0.33.5':
    resolution: {integrity: sha512-T36PblLaTwuVJ/zw/LaH0PdZkRz5rd3SmMHX8GSmR7vtNSP5Z6bQkExdSK7xGWyxLw4sUknBuugTelgw2faBbQ==}
    engines: {node: ^18.17.0 || ^20.3.0 || >=21.0.0}
    cpu: [ia32]
    os: [win32]

  '@img/sharp-win32-x64@0.33.5':
    resolution: {integrity: sha512-MpY/o8/8kj+EcnxwvrP4aTJSWw/aZ7JIGR4aBeZkZw5B7/Jn+tY9/VNwtcoGmdT7GfggGIU4kygOMSbYnOrAbg==}
    engines: {node: ^18.17.0 || ^20.3.0 || >=21.0.0}
    cpu: [x64]
    os: [win32]

  '@next/env@15.2.0-canary.69':
    resolution: {integrity: sha512-vFyniXXqRNL1AM8TFCAEh8YsPuphIHHg+FlpbFE40+AVvmuBcruhwgillpzoA/laa6HalKOZ8HdeaUz4387ZSA==}

  '@next/eslint-plugin-next@15.2.0-canary.69':
    resolution: {integrity: sha512-UPggyJsMDYZodew7bWGVMQjh3uEbR51uktavd0LNVg/UzivxD6stZLKa/tVB2ArMRrbCWMofDT1wZS3Otf4cHw==}

  '@next/swc-darwin-arm64@15.2.0-canary.69':
    resolution: {integrity: sha512-pHLUIxHS4IwZ05EoyyW8Nvq3kd4uWkg5HpRz3kVMb5ErQTU5snzS3zr48LMmuCjDSAAlRnfbZGHPF8l/AtA84g==}
    engines: {node: '>= 10'}
    cpu: [arm64]
    os: [darwin]

  '@next/swc-darwin-x64@15.2.0-canary.69':
    resolution: {integrity: sha512-oktG31knl2z49XbcpMrIgFME9wwofD0V1ZyZSqzqlCvLu4vEa59J9doVyzXd0X9J16IJEE4vI57bKQiWJmmR5Q==}
    engines: {node: '>= 10'}
    cpu: [x64]
    os: [darwin]

  '@next/swc-linux-arm64-gnu@15.2.0-canary.69':
    resolution: {integrity: sha512-JvRLPJF1/JsbY4aNRSy87HgA6wqNHTO2VnsY1ErNGUnCvB8dHvyTjfd5/hf83hOj/iVAB11CtxKCqW+8bmeJmA==}
    engines: {node: '>= 10'}
    cpu: [arm64]
    os: [linux]

  '@next/swc-linux-arm64-musl@15.2.0-canary.69':
    resolution: {integrity: sha512-nwiV4jd+aG5MNA2kwkxZmAmYYlRFgpLOdthWKrcQq7OCvJMbeDGf6h430qBJdNhC37Gzb4x683eILqSTppBhuA==}
    engines: {node: '>= 10'}
    cpu: [arm64]
    os: [linux]

  '@next/swc-linux-x64-gnu@15.2.0-canary.69':
    resolution: {integrity: sha512-nOnGtaXTZ/yI+PYwm3LQjw/Kxzbw00Jw0vGuuqfSgg4NVf4Nm7O0QzbNWMb0tpKGAQkxUbhEe7vUPTdN9uqBWg==}
    engines: {node: '>= 10'}
    cpu: [x64]
    os: [linux]

  '@next/swc-linux-x64-musl@15.2.0-canary.69':
    resolution: {integrity: sha512-pWW2PmNj/UT5uzLMqi6dX/HG+OEIUbOPfyjvXXRXjwmlabktOY3FgI2OPBWWplneXrf8pM2gMQfnN8WAEJsggA==}
    engines: {node: '>= 10'}
    cpu: [x64]
    os: [linux]

  '@next/swc-win32-arm64-msvc@15.2.0-canary.69':
    resolution: {integrity: sha512-m/QodJZjb8/A3bmvXn8ydnYaOv0TWugL5EyQHVVm37h+UJujQcj8n/OQqGtesUh6DQ8X091fuNRCB2bjheV5dA==}
    engines: {node: '>= 10'}
    cpu: [arm64]
    os: [win32]

  '@next/swc-win32-x64-msvc@15.2.0-canary.69':
    resolution: {integrity: sha512-7iW1kCEVB0JMUUYatQeb+JsBr0JZ6pscJs0HM03adbcKS08fRRK6ENk9nUDmRow995FfLDpx5fblJTkAGfDp5g==}
    engines: {node: '>= 10'}
    cpu: [x64]
    os: [win32]

  '@nodelib/fs.scandir@2.1.5':
    resolution: {integrity: sha512-vq24Bq3ym5HEQm2NKCr3yXDwjc7vTsEThRDnkp2DK9p1uqLR+DHurm/NOTo0KG7HYHU7eppKZj3MyqYuMBf62g==}
    engines: {node: '>= 8'}

  '@nodelib/fs.stat@2.0.5':
    resolution: {integrity: sha512-RkhPPp2zrqDAQA/2jNhnztcPAlv64XdhIp7a7454A5ovI7Bukxgt7MX7udwAu3zg1DcpPU0rz3VV1SeaqvY4+A==}
    engines: {node: '>= 8'}

  '@nodelib/fs.walk@1.2.8':
    resolution: {integrity: sha512-oGB+UxlgWcgQkgwo8GcEGwemoTFt3FIO9ababBmaGwXIoBKZ+GTy0pP185beGg7Llih/NSHSV2XAs1lnznocSg==}
    engines: {node: '>= 8'}

  '@nolyfill/is-core-module@1.0.39':
    resolution: {integrity: sha512-nn5ozdjYQpUCZlWGuxcJY/KpxkWQs4DcbMCmKojjyrYDEAGy4Ce19NN4v5MduafTwJlbKc99UA8YhSVqq9yPZA==}
    engines: {node: '>=12.4.0'}

  '@radix-ui/primitive@1.1.1':
    resolution: {integrity: sha512-SJ31y+Q/zAyShtXJc8x83i9TYdbAfHZ++tUZnvjJJqFjzsdUnKsxPL6IEtBlxKkU7yzer//GQtZSV4GbldL3YA==}

  '@radix-ui/react-compose-refs@1.1.1':
    resolution: {integrity: sha512-Y9VzoRDSJtgFMUCoiZBDVo084VQ5hfpXxVE+NgkdNsjiDBByiImMZKKhxMwCbdHvhlENG6a833CbFkOQvTricw==}
    peerDependencies:
      '@types/react': '*'
      react: ^16.8 || ^17.0 || ^18.0 || ^19.0 || ^19.0.0-rc
    peerDependenciesMeta:
      '@types/react':
        optional: true

  '@radix-ui/react-context@1.1.1':
    resolution: {integrity: sha512-UASk9zi+crv9WteK/NU4PLvOoL3OuE6BWVKNF6hPRBtYBDXQ2u5iu3O59zUlJiTVvkyuycnqrztsHVJwcK9K+Q==}
    peerDependencies:
      '@types/react': '*'
      react: ^16.8 || ^17.0 || ^18.0 || ^19.0 || ^19.0.0-rc
    peerDependenciesMeta:
      '@types/react':
        optional: true

  '@radix-ui/react-dialog@1.1.6':
    resolution: {integrity: sha512-/IVhJV5AceX620DUJ4uYVMymzsipdKBzo3edo+omeskCKGm9FRHM0ebIdbPnlQVJqyuHbuBltQUOG2mOTq2IYw==}
    peerDependencies:
      '@types/react': '*'
      '@types/react-dom': '*'
      react: ^16.8 || ^17.0 || ^18.0 || ^19.0 || ^19.0.0-rc
      react-dom: ^16.8 || ^17.0 || ^18.0 || ^19.0 || ^19.0.0-rc
    peerDependenciesMeta:
      '@types/react':
        optional: true
      '@types/react-dom':
        optional: true

  '@radix-ui/react-dismissable-layer@1.1.5':
    resolution: {integrity: sha512-E4TywXY6UsXNRhFrECa5HAvE5/4BFcGyfTyK36gP+pAW1ed7UTK4vKwdr53gAJYwqbfCWC6ATvJa3J3R/9+Qrg==}
    peerDependencies:
      '@types/react': '*'
      '@types/react-dom': '*'
      react: ^16.8 || ^17.0 || ^18.0 || ^19.0 || ^19.0.0-rc
      react-dom: ^16.8 || ^17.0 || ^18.0 || ^19.0 || ^19.0.0-rc
    peerDependenciesMeta:
      '@types/react':
        optional: true
      '@types/react-dom':
        optional: true

  '@radix-ui/react-focus-guards@1.1.1':
    resolution: {integrity: sha512-pSIwfrT1a6sIoDASCSpFwOasEwKTZWDw/iBdtnqKO7v6FeOzYJ7U53cPzYFVR3geGGXgVHaH+CdngrrAzqUGxg==}
    peerDependencies:
      '@types/react': '*'
      react: ^16.8 || ^17.0 || ^18.0 || ^19.0 || ^19.0.0-rc
    peerDependenciesMeta:
      '@types/react':
        optional: true

  '@radix-ui/react-focus-scope@1.1.2':
    resolution: {integrity: sha512-zxwE80FCU7lcXUGWkdt6XpTTCKPitG1XKOwViTxHVKIJhZl9MvIl2dVHeZENCWD9+EdWv05wlaEkRXUykU27RA==}
    peerDependencies:
      '@types/react': '*'
      '@types/react-dom': '*'
      react: ^16.8 || ^17.0 || ^18.0 || ^19.0 || ^19.0.0-rc
      react-dom: ^16.8 || ^17.0 || ^18.0 || ^19.0 || ^19.0.0-rc
    peerDependenciesMeta:
      '@types/react':
        optional: true
      '@types/react-dom':
        optional: true

  '@radix-ui/react-id@1.1.0':
    resolution: {integrity: sha512-EJUrI8yYh7WOjNOqpoJaf1jlFIH2LvtgAl+YcFqNCa+4hj64ZXmPkAKOFs/ukjz3byN6bdb/AVUqHkI8/uWWMA==}
    peerDependencies:
      '@types/react': '*'
      react: ^16.8 || ^17.0 || ^18.0 || ^19.0 || ^19.0.0-rc
    peerDependenciesMeta:
      '@types/react':
        optional: true

  '@radix-ui/react-portal@1.1.4':
    resolution: {integrity: sha512-sn2O9k1rPFYVyKd5LAJfo96JlSGVFpa1fS6UuBJfrZadudiw5tAmru+n1x7aMRQ84qDM71Zh1+SzK5QwU0tJfA==}
    peerDependencies:
      '@types/react': '*'
      '@types/react-dom': '*'
      react: ^16.8 || ^17.0 || ^18.0 || ^19.0 || ^19.0.0-rc
      react-dom: ^16.8 || ^17.0 || ^18.0 || ^19.0 || ^19.0.0-rc
    peerDependenciesMeta:
      '@types/react':
        optional: true
      '@types/react-dom':
        optional: true

  '@radix-ui/react-presence@1.1.2':
    resolution: {integrity: sha512-18TFr80t5EVgL9x1SwF/YGtfG+l0BS0PRAlCWBDoBEiDQjeKgnNZRVJp/oVBl24sr3Gbfwc/Qpj4OcWTQMsAEg==}
    peerDependencies:
      '@types/react': '*'
      '@types/react-dom': '*'
      react: ^16.8 || ^17.0 || ^18.0 || ^19.0 || ^19.0.0-rc
      react-dom: ^16.8 || ^17.0 || ^18.0 || ^19.0 || ^19.0.0-rc
    peerDependenciesMeta:
      '@types/react':
        optional: true
      '@types/react-dom':
        optional: true

  '@radix-ui/react-primitive@2.0.2':
    resolution: {integrity: sha512-Ec/0d38EIuvDF+GZjcMU/Ze6MxntVJYO/fRlCPhCaVUyPY9WTalHJw54tp9sXeJo3tlShWpy41vQRgLRGOuz+w==}
    peerDependencies:
      '@types/react': '*'
      '@types/react-dom': '*'
      react: ^16.8 || ^17.0 || ^18.0 || ^19.0 || ^19.0.0-rc
      react-dom: ^16.8 || ^17.0 || ^18.0 || ^19.0 || ^19.0.0-rc
    peerDependenciesMeta:
      '@types/react':
        optional: true
      '@types/react-dom':
        optional: true

  '@radix-ui/react-slot@1.1.2':
    resolution: {integrity: sha512-YAKxaiGsSQJ38VzKH86/BPRC4rh+b1Jpa+JneA5LRE7skmLPNAyeG8kPJj/oo4STLvlrs8vkf/iYyc3A5stYCQ==}
    peerDependencies:
      '@types/react': '*'
      react: ^16.8 || ^17.0 || ^18.0 || ^19.0 || ^19.0.0-rc
    peerDependenciesMeta:
      '@types/react':
        optional: true

  '@radix-ui/react-use-callback-ref@1.1.0':
    resolution: {integrity: sha512-CasTfvsy+frcFkbXtSJ2Zu9JHpN8TYKxkgJGWbjiZhFivxaeW7rMeZt7QELGVLaYVfFMsKHjb7Ak0nMEe+2Vfw==}
    peerDependencies:
      '@types/react': '*'
      react: ^16.8 || ^17.0 || ^18.0 || ^19.0 || ^19.0.0-rc
    peerDependenciesMeta:
      '@types/react':
        optional: true

  '@radix-ui/react-use-controllable-state@1.1.0':
    resolution: {integrity: sha512-MtfMVJiSr2NjzS0Aa90NPTnvTSg6C/JLCV7ma0W6+OMV78vd8OyRpID+Ng9LxzsPbLeuBnWBA1Nq30AtBIDChw==}
    peerDependencies:
      '@types/react': '*'
      react: ^16.8 || ^17.0 || ^18.0 || ^19.0 || ^19.0.0-rc
    peerDependenciesMeta:
      '@types/react':
        optional: true

  '@radix-ui/react-use-escape-keydown@1.1.0':
    resolution: {integrity: sha512-L7vwWlR1kTTQ3oh7g1O0CBF3YCyyTj8NmhLR+phShpyA50HCfBFKVJTpshm9PzLiKmehsrQzTYTpX9HvmC9rhw==}
    peerDependencies:
      '@types/react': '*'
      react: ^16.8 || ^17.0 || ^18.0 || ^19.0 || ^19.0.0-rc
    peerDependenciesMeta:
      '@types/react':
        optional: true

  '@radix-ui/react-use-layout-effect@1.1.0':
    resolution: {integrity: sha512-+FPE0rOdziWSrH9athwI1R0HDVbWlEhd+FR+aSDk4uWGmSJ9Z54sdZVDQPZAinJhJXwfT+qnj969mCsT2gfm5w==}
    peerDependencies:
      '@types/react': '*'
      react: ^16.8 || ^17.0 || ^18.0 || ^19.0 || ^19.0.0-rc
    peerDependenciesMeta:
      '@types/react':
        optional: true

  '@rtsao/scc@1.1.0':
    resolution: {integrity: sha512-zt6OdqaDoOnJ1ZYsCYGt9YmWzDXl4vQdKTyJev62gFhRGKdx7mcT54V9KIjg+d2wi9EXsPvAPKe7i7WjfVWB8g==}

  '@rushstack/eslint-patch@1.10.5':
    resolution: {integrity: sha512-kkKUDVlII2DQiKy7UstOR1ErJP8kUKAQ4oa+SQtM0K+lPdmmjj0YnnxBgtTVYH7mUKtbsxeFC9y0AmK7Yb78/A==}

  '@swc/counter@0.1.3':
    resolution: {integrity: sha512-e2BR4lsJkkRlKZ/qCHPw9ZaSxc0MVUd7gtbtaB7aMvHeJVYe8sOB8DBZkP2DtISHGSku9sCK6T6cnY0CtXrOCQ==}

  '@swc/helpers@0.5.15':
    resolution: {integrity: sha512-JQ5TuMi45Owi4/BIMAJBoSQoOJu12oOk/gADqlcUL9JEdHB8vyjUSsxqeNXnmXHjYKMi2WcYtezGEEhqUI/E2g==}

  '@tailwindcss/node@4.0.8':
    resolution: {integrity: sha512-FKArQpbrbwv08TNT0k7ejYXpF+R8knZFAatNc0acOxbgeqLzwb86r+P3LGOjIeI3Idqe9CVkZrh4GlsJLJKkkw==}

  '@tailwindcss/oxide-android-arm64@4.0.8':
    resolution: {integrity: sha512-We7K79+Sm4mwJHk26Yzu/GAj7C7myemm7PeXvpgMxyxO70SSFSL3uCcqFbz9JA5M5UPkrl7N9fkBe/Y0iazqpA==}
    engines: {node: '>= 10'}
    cpu: [arm64]
    os: [android]

  '@tailwindcss/oxide-darwin-arm64@4.0.8':
    resolution: {integrity: sha512-Lv9Isi2EwkCTG1sRHNDi0uRNN1UGFdEThUAGFrydRmQZnraGLMjN8gahzg2FFnOizDl7LB2TykLUuiw833DSNg==}
    engines: {node: '>= 10'}
    cpu: [arm64]
    os: [darwin]

  '@tailwindcss/oxide-darwin-x64@4.0.8':
    resolution: {integrity: sha512-fWfywfYIlSWtKoqWTjukTHLWV3ARaBRjXCC2Eo0l6KVpaqGY4c2y8snUjp1xpxUtpqwMvCvFWFaleMoz1Vhzlw==}
    engines: {node: '>= 10'}
    cpu: [x64]
    os: [darwin]

  '@tailwindcss/oxide-freebsd-x64@4.0.8':
    resolution: {integrity: sha512-SO+dyvjJV9G94bnmq2288Ke0BIdvrbSbvtPLaQdqjqHR83v5L2fWADyFO+1oecHo9Owsk8MxcXh1agGVPIKIqw==}
    engines: {node: '>= 10'}
    cpu: [x64]
    os: [freebsd]

  '@tailwindcss/oxide-linux-arm-gnueabihf@4.0.8':
    resolution: {integrity: sha512-ZSHggWiEblQNV69V0qUK5vuAtHP+I+S2eGrKGJ5lPgwgJeAd6GjLsVBN+Mqn2SPVfYM3BOpS9jX/zVg9RWQVDQ==}
    engines: {node: '>= 10'}
    cpu: [arm]
    os: [linux]

  '@tailwindcss/oxide-linux-arm64-gnu@4.0.8':
    resolution: {integrity: sha512-xWpr6M0OZLDNsr7+bQz+3X7zcnDJZJ1N9gtBWCtfhkEtDjjxYEp+Lr5L5nc/yXlL4MyCHnn0uonGVXy3fhxaVA==}
    engines: {node: '>= 10'}
    cpu: [arm64]
    os: [linux]

  '@tailwindcss/oxide-linux-arm64-musl@4.0.8':
    resolution: {integrity: sha512-5tz2IL7LN58ssGEq7h/staD7pu/izF/KeMWdlJ86WDe2Ah46LF3ET6ZGKTr5eZMrnEA0M9cVFuSPprKRHNgjeg==}
    engines: {node: '>= 10'}
    cpu: [arm64]
    os: [linux]

  '@tailwindcss/oxide-linux-x64-gnu@4.0.8':
    resolution: {integrity: sha512-KSzMkhyrxAQyY2o194NKVKU9j/c+NFSoMvnHWFaNHKi3P1lb+Vq1UC19tLHrmxSkKapcMMu69D7+G1+FVGNDXQ==}
    engines: {node: '>= 10'}
    cpu: [x64]
    os: [linux]

  '@tailwindcss/oxide-linux-x64-musl@4.0.8':
    resolution: {integrity: sha512-yFYKG5UtHTRimjtqxUWXBgI4Tc6NJe3USjRIVdlTczpLRxq/SFwgzGl5JbatCxgSRDPBFwRrNPxq+ukfQFGdrw==}
    engines: {node: '>= 10'}
    cpu: [x64]
    os: [linux]

  '@tailwindcss/oxide-win32-arm64-msvc@4.0.8':
    resolution: {integrity: sha512-tndGujmCSba85cRCnQzXgpA2jx5gXimyspsUYae5jlPyLRG0RjXbDshFKOheVXU4TLflo7FSG8EHCBJ0EHTKdQ==}
    engines: {node: '>= 10'}
    cpu: [arm64]
    os: [win32]

  '@tailwindcss/oxide-win32-x64-msvc@4.0.8':
    resolution: {integrity: sha512-T77jroAc0p4EHVVgTUiNeFn6Nj3jtD3IeNId2X+0k+N1XxfNipy81BEkYErpKLiOkNhpNFjPee8/ZVas29b2OQ==}
    engines: {node: '>= 10'}
    cpu: [x64]
    os: [win32]

  '@tailwindcss/oxide@4.0.8':
    resolution: {integrity: sha512-KfMcuAu/Iw+DcV1e8twrFyr2yN8/ZDC/odIGta4wuuJOGkrkHZbvJvRNIbQNhGh7erZTYV6Ie0IeD6WC9Y8Hcw==}
    engines: {node: '>= 10'}

  '@tailwindcss/postcss@4.0.8':
    resolution: {integrity: sha512-SUwlrXjn1ycmUbA0o0n3Y0LqlXqxN5R8HR+ti+OBbRS79wl2seDmiypEs3xJCuQXe07ol81s1AmRMitBmPveJA==}

  '@tanstack/query-core@5.66.4':
    resolution: {integrity: sha512-skM/gzNX4shPkqmdTCSoHtJAPMTtmIJNS0hE+xwTTUVYwezArCT34NMermABmBVUg5Ls5aiUXEDXfqwR1oVkcA==}

  '@tanstack/react-query@5.66.9':
    resolution: {integrity: sha512-NRI02PHJsP5y2gAuWKP+awamTIBFBSKMnO6UVzi03GTclmHHHInH5UzVgzi5tpu4+FmGfsdT7Umqegobtsp23A==}
    peerDependencies:
      react: ^18 || ^19

  '@types/axios@0.14.4':
    resolution: {integrity: sha512-9JgOaunvQdsQ/qW2OPmE5+hCeUB52lQSolecrFrthct55QekhmXEwT203s20RL+UHtCQc15y3VXpby9E7Kkh/g==}
    deprecated: This is a stub types definition. axios provides its own type definitions, so you do not need this installed.

  '@types/estree@1.0.6':
    resolution: {integrity: sha512-AYnb1nQyY49te+VRAVgmzfcgjYS91mY5P0TKUDCLEM+gNnA+3T6rWITXRLYCpahpqSQbN5cE+gHpnPyXjHWxcw==}

  '@types/json-schema@7.0.15':
    resolution: {integrity: sha512-5+fP8P8MFNC+AyZCDxrB2pkZFPGzqQWUzpSeuuVLvm8VMcorNYavBqoFcxK8bQz4Qsbn4oUEEem4wDLfcysGHA==}

  '@types/json5@0.0.29':
    resolution: {integrity: sha512-dRLjCWHYg4oaA77cxO64oO+7JwCwnIzkZPdrrC71jQmQtlhM556pwKo5bUzqvZndkVbeFLIIi+9TC40JNF5hNQ==}

  '@types/lodash@4.17.15':
    resolution: {integrity: sha512-w/P33JFeySuhN6JLkysYUK2gEmy9kHHFN7E8ro0tkfmlDOgxBDzWEZ/J8cWA+fHqFevpswDTFZnDx+R9lbL6xw==}

  '@types/node@20.17.19':
    resolution: {integrity: sha512-LEwC7o1ifqg/6r2gn9Dns0f1rhK+fPFDoMiceTJ6kWmVk6bgXBI/9IOWfVan4WiAavK9pIVWdX0/e3J+eEUh5A==}

  '@types/react-dom@19.0.4':
    resolution: {integrity: sha512-4fSQ8vWFkg+TGhePfUzVmat3eC14TXYSsiiDSLI0dVLsrm9gZFABjPy/Qu6TKgl1tq1Bu1yDsuQgY3A3DOjCcg==}
    peerDependencies:
      '@types/react': ^19.0.0

  '@types/react@19.0.10':
    resolution: {integrity: sha512-JuRQ9KXLEjaUNjTWpzuR231Z2WpIwczOkBEIvbHNCzQefFIT0L8IqE6NV6ULLyC1SI/i234JnDoMkfg+RjQj2g==}

  '@typescript-eslint/eslint-plugin@8.24.1':
    resolution: {integrity: sha512-ll1StnKtBigWIGqvYDVuDmXJHVH4zLVot1yQ4fJtLpL7qacwkxJc1T0bptqw+miBQ/QfUbhl1TcQ4accW5KUyA==}
    engines: {node: ^18.18.0 || ^20.9.0 || >=21.1.0}
    peerDependencies:
      '@typescript-eslint/parser': ^8.0.0 || ^8.0.0-alpha.0
      eslint: ^8.57.0 || ^9.0.0
      typescript: '>=4.8.4 <5.8.0'

  '@typescript-eslint/parser@8.24.1':
    resolution: {integrity: sha512-Tqoa05bu+t5s8CTZFaGpCH2ub3QeT9YDkXbPd3uQ4SfsLoh1/vv2GEYAioPoxCWJJNsenXlC88tRjwoHNts1oQ==}
    engines: {node: ^18.18.0 || ^20.9.0 || >=21.1.0}
    peerDependencies:
      eslint: ^8.57.0 || ^9.0.0
      typescript: '>=4.8.4 <5.8.0'

  '@typescript-eslint/scope-manager@8.24.1':
    resolution: {integrity: sha512-OdQr6BNBzwRjNEXMQyaGyZzgg7wzjYKfX2ZBV3E04hUCBDv3GQCHiz9RpqdUIiVrMgJGkXm3tcEh4vFSHreS2Q==}
    engines: {node: ^18.18.0 || ^20.9.0 || >=21.1.0}

  '@typescript-eslint/type-utils@8.24.1':
    resolution: {integrity: sha512-/Do9fmNgCsQ+K4rCz0STI7lYB4phTtEXqqCAs3gZW0pnK7lWNkvWd5iW545GSmApm4AzmQXmSqXPO565B4WVrw==}
    engines: {node: ^18.18.0 || ^20.9.0 || >=21.1.0}
    peerDependencies:
      eslint: ^8.57.0 || ^9.0.0
      typescript: '>=4.8.4 <5.8.0'

  '@typescript-eslint/types@8.24.1':
    resolution: {integrity: sha512-9kqJ+2DkUXiuhoiYIUvIYjGcwle8pcPpdlfkemGvTObzgmYfJ5d0Qm6jwb4NBXP9W1I5tss0VIAnWFumz3mC5A==}
    engines: {node: ^18.18.0 || ^20.9.0 || >=21.1.0}

  '@typescript-eslint/typescript-estree@8.24.1':
    resolution: {integrity: sha512-UPyy4MJ/0RE648DSKQe9g0VDSehPINiejjA6ElqnFaFIhI6ZEiZAkUI0D5MCk0bQcTf/LVqZStvQ6K4lPn/BRg==}
    engines: {node: ^18.18.0 || ^20.9.0 || >=21.1.0}
    peerDependencies:
      typescript: '>=4.8.4 <5.8.0'

  '@typescript-eslint/utils@8.24.1':
    resolution: {integrity: sha512-OOcg3PMMQx9EXspId5iktsI3eMaXVwlhC8BvNnX6B5w9a4dVgpkQZuU8Hy67TolKcl+iFWq0XX+jbDGN4xWxjQ==}
    engines: {node: ^18.18.0 || ^20.9.0 || >=21.1.0}
    peerDependencies:
      eslint: ^8.57.0 || ^9.0.0
      typescript: '>=4.8.4 <5.8.0'

  '@typescript-eslint/visitor-keys@8.24.1':
    resolution: {integrity: sha512-EwVHlp5l+2vp8CoqJm9KikPZgi3gbdZAtabKT9KPShGeOcJhsv4Zdo3oc8T8I0uKEmYoU4ItyxbptjF08enaxg==}
    engines: {node: ^18.18.0 || ^20.9.0 || >=21.1.0}

  acorn-jsx@5.3.2:
    resolution: {integrity: sha512-rq9s+JNhf0IChjtDXxllJ7g41oZk5SlXtp0LHwyA5cejwn7vKmKp4pPri6YEePv2PU65sAsegbXtIinmDFDXgQ==}
    peerDependencies:
      acorn: ^6.0.0 || ^7.0.0 || ^8.0.0

  acorn@8.14.0:
    resolution: {integrity: sha512-cl669nCJTZBsL97OF4kUQm5g5hC2uihk0NxY3WENAC0TYdILVkAyHymAntgxGkl7K+t0cXIrH5siy5S4XkFycA==}
    engines: {node: '>=0.4.0'}
    hasBin: true

  ajv@6.12.6:
    resolution: {integrity: sha512-j3fVLgvTo527anyYyJOGTYJbG+vnnQYvE0m5mmkc1TK+nxAppkCLMIL0aZ4dblVCNoGShhm+kzE4ZUykBoMg4g==}

  ansi-styles@4.3.0:
    resolution: {integrity: sha512-zbB9rCJAT1rbjiVDb2hqKFHNYLxgtk8NURxZ3IZwD3F6NtxbXZQCnnSi1Lkx+IDohdPlFp222wVALIheZJQSEg==}
    engines: {node: '>=8'}

  argparse@2.0.1:
    resolution: {integrity: sha512-8+9WqebbFzpX9OR+Wa6O29asIogeRMzcGtAINdpMHHyAg10f05aSFVBbcEqGf/PXw1EjAZ+q2/bEBg3DvurK3Q==}

  aria-hidden@1.2.4:
    resolution: {integrity: sha512-y+CcFFwelSXpLZk/7fMB2mUbGtX9lKycf1MWJ7CaTIERyitVlyQx6C+sxcROU2BAJ24OiZyK+8wj2i8AlBoS3A==}
    engines: {node: '>=10'}

  aria-query@5.3.2:
    resolution: {integrity: sha512-COROpnaoap1E2F000S62r6A60uHZnmlvomhfyT2DlTcrY1OrBKn2UhH7qn5wTC9zMvD0AY7csdPSNwKP+7WiQw==}
    engines: {node: '>= 0.4'}

  array-buffer-byte-length@1.0.2:
    resolution: {integrity: sha512-LHE+8BuR7RYGDKvnrmcuSq3tDcKv9OFEXQt/HpbZhY7V6h0zlUXutnAD82GiFx9rdieCMjkvtcsPqBwgUl1Iiw==}
    engines: {node: '>= 0.4'}

  array-includes@3.1.8:
    resolution: {integrity: sha512-itaWrbYbqpGXkGhZPGUulwnhVf5Hpy1xiCFsGqyIGglbBxmG5vSjxQen3/WGOjPpNEv1RtBLKxbmVXm8HpJStQ==}
    engines: {node: '>= 0.4'}

  array.prototype.findlast@1.2.5:
    resolution: {integrity: sha512-CVvd6FHg1Z3POpBLxO6E6zr+rSKEQ9L6rZHAaY7lLfhKsWYUBBOuMs0e9o24oopj6H+geRCX0YJ+TJLBK2eHyQ==}
    engines: {node: '>= 0.4'}

  array.prototype.findlastindex@1.2.5:
    resolution: {integrity: sha512-zfETvRFA8o7EiNn++N5f/kaCw221hrpGsDmcpndVupkPzEc1Wuf3VgC0qby1BbHs7f5DVYjgtEU2LLh5bqeGfQ==}
    engines: {node: '>= 0.4'}

  array.prototype.flat@1.3.3:
    resolution: {integrity: sha512-rwG/ja1neyLqCuGZ5YYrznA62D4mZXg0i1cIskIUKSiqF3Cje9/wXAls9B9s1Wa2fomMsIv8czB8jZcPmxCXFg==}
    engines: {node: '>= 0.4'}

  array.prototype.flatmap@1.3.3:
    resolution: {integrity: sha512-Y7Wt51eKJSyi80hFrJCePGGNo5ktJCslFuboqJsbf57CCPcm5zztluPlc4/aD8sWsKvlwatezpV4U1efk8kpjg==}
    engines: {node: '>= 0.4'}

  array.prototype.tosorted@1.1.4:
    resolution: {integrity: sha512-p6Fx8B7b7ZhL/gmUsAy0D15WhvDccw3mnGNbZpi3pmeJdxtWsj2jEaI4Y6oo3XiHfzuSgPwKc04MYt6KgvC/wA==}
    engines: {node: '>= 0.4'}

  arraybuffer.prototype.slice@1.0.4:
    resolution: {integrity: sha512-BNoCY6SXXPQ7gF2opIP4GBE+Xw7U+pHMYKuzjgCN3GwiaIR09UUeKfheyIry77QtrCBlC0KK0q5/TER/tYh3PQ==}
    engines: {node: '>= 0.4'}

  ast-types-flow@0.0.8:
    resolution: {integrity: sha512-OH/2E5Fg20h2aPrbe+QL8JZQFko0YZaF+j4mnQ7BGhfavO7OpSLa8a0y9sBwomHdSbkhTS8TQNayBfnW5DwbvQ==}

  async-function@1.0.0:
    resolution: {integrity: sha512-hsU18Ae8CDTR6Kgu9DYf0EbCr/a5iGL0rytQDobUcdpYOKokk8LEjVphnXkDkgpi0wYVsqrXuP0bZxJaTqdgoA==}
    engines: {node: '>= 0.4'}

  asynckit@0.4.0:
    resolution: {integrity: sha512-Oei9OH4tRh0YqU3GxhX79dM/mwVgvbZJaSNaRk+bshkj0S5cfHcgYakreBjrHwatXKbz+IoIdYLxrKim2MjW0Q==}

  available-typed-arrays@1.0.7:
    resolution: {integrity: sha512-wvUjBtSGN7+7SjNpq/9M2Tg350UZD3q62IFZLbRAR1bSMlCo1ZaeW+BJ+D090e4hIIZLBcTDWe4Mh4jvUDajzQ==}
    engines: {node: '>= 0.4'}

  axe-core@4.10.2:
    resolution: {integrity: sha512-RE3mdQ7P3FRSe7eqCWoeQ/Z9QXrtniSjp1wUjt5nRC3WIpz5rSCve6o3fsZ2aCpJtrZjSZgjwXAoTO5k4tEI0w==}
    engines: {node: '>=4'}

  axios@1.7.9:
    resolution: {integrity: sha512-LhLcE7Hbiryz8oMDdDptSrWowmB4Bl6RCt6sIJKpRB4XtVf0iEgewX3au/pJqm+Py1kCASkb/FFKjxQaLtxJvw==}

  axobject-query@4.1.0:
    resolution: {integrity: sha512-qIj0G9wZbMGNLjLmg1PT6v2mE9AH2zlnADJD/2tC6E00hgmhUOfEB6greHPAfLRSufHqROIUTkw6E+M3lH0PTQ==}
    engines: {node: '>= 0.4'}

  balanced-match@1.0.2:
    resolution: {integrity: sha512-3oSeUO0TMV67hN1AmbXsK4yaqU7tjiHlbxRDZOpH0KW9+CeX4bRAaX0Anxt0tx2MrpRpWwQaPwIlISEJhYU5Pw==}

  brace-expansion@1.1.11:
    resolution: {integrity: sha512-iCuPHDFgrHX7H2vEI/5xpz07zSHB00TpugqhmYtVmMO6518mCuRMoOYFldEBl0g187ufozdaHgWKcYFb61qGiA==}

  brace-expansion@2.0.1:
    resolution: {integrity: sha512-XnAIvQ8eM+kC6aULx6wuQiwVsnzsi9d3WxzV3FpWTGA19F621kwdbsAcFKXgKUHZWsy+mY6iL1sHTxWEFCytDA==}

  braces@3.0.3:
    resolution: {integrity: sha512-yQbXgO/OSZVD2IsiLlro+7Hf6Q18EJrKSEsdoMzKePKXct3gvD8oLcOQdIzGupr5Fj+EDe8gO/lxc1BzfMpxvA==}
    engines: {node: '>=8'}

  busboy@1.6.0:
    resolution: {integrity: sha512-8SFQbg/0hQ9xy3UNTB0YEnsNBbWfhf7RtnzpL7TkBiTBRfrQ9Fxcnz7VJsleJpyp6rVLvXiuORqjlHi5q+PYuA==}
    engines: {node: '>=10.16.0'}

  call-bind-apply-helpers@1.0.2:
    resolution: {integrity: sha512-Sp1ablJ0ivDkSzjcaJdxEunN5/XvksFJ2sMBFfq6x0ryhQV/2b/KwFe21cMpmHtPOSij8K99/wSfoEuTObmuMQ==}
    engines: {node: '>= 0.4'}

  call-bind@1.0.8:
    resolution: {integrity: sha512-oKlSFMcMwpUg2ednkhQ454wfWiU/ul3CkJe/PEHcTKuiX6RpbehUiFMXu13HalGZxfUwCQzZG747YXBn1im9ww==}
    engines: {node: '>= 0.4'}

  call-bound@1.0.3:
    resolution: {integrity: sha512-YTd+6wGlNlPxSuri7Y6X8tY2dmm12UMH66RpKMhiX6rsk5wXXnYgbUcOt8kiS31/AjfoTOvCsE+w8nZQLQnzHA==}
    engines: {node: '>= 0.4'}

  callsites@3.1.0:
    resolution: {integrity: sha512-P8BjAsXvZS+VIDUI11hHCQEv74YT67YUi5JJFNWIqL235sBmjX4+qx9Muvls5ivyNENctx46xQLQ3aTuE7ssaQ==}
    engines: {node: '>=6'}

  caniuse-lite@1.0.30001700:
    resolution: {integrity: sha512-2S6XIXwaE7K7erT8dY+kLQcpa5ms63XlRkMkReXjle+kf6c5g38vyMl+Z5y8dSxOFDhcFe+nxnn261PLxBSQsQ==}

  chalk@4.1.2:
    resolution: {integrity: sha512-oKnbhFyRIXpUuez8iBMmyEa4nbj4IOQyuhc/wy9kY7/WVPcwIO9VA668Pu8RkO7+0G76SLROeyw9CpQ061i4mA==}
    engines: {node: '>=10'}

  class-variance-authority@0.7.1:
    resolution: {integrity: sha512-Ka+9Trutv7G8M6WT6SeiRWz792K5qEqIGEGzXKhAE6xOWAY6pPH8U+9IY3oCMv6kqTmLsv7Xh/2w2RigkePMsg==}

  client-only@0.0.1:
    resolution: {integrity: sha512-IV3Ou0jSMzZrd3pZ48nLkT9DA7Ag1pnPzaiQhpW7c3RbcqqzvzzVu+L8gfqMp/8IM2MQtSiqaCxrrcfu8I8rMA==}

  clsx@2.1.1:
    resolution: {integrity: sha512-eYm0QWBtUrBWZWG0d386OGAw16Z995PiOVo2B7bjWSbHedGl5e0ZWaq65kOGgUSNesEIDkB9ISbTg/JK9dhCZA==}
    engines: {node: '>=6'}

  color-convert@2.0.1:
    resolution: {integrity: sha512-RRECPsj7iu/xb5oKYcsFHSppFNnsj/52OVTRKb4zP5onXwVF3zVmmToNcOfGC+CRDpfK/U584fMg38ZHCaElKQ==}
    engines: {node: '>=7.0.0'}

  color-name@1.1.4:
    resolution: {integrity: sha512-dOy+3AuW3a2wNbZHIuMZpTcgjGuLU/uBL/ubcZF9OXbDo8ff4O8yVp5Bf0efS8uEoYo5q4Fx7dY9OgQGXgAsQA==}

  color-string@1.9.1:
    resolution: {integrity: sha512-shrVawQFojnZv6xM40anx4CkoDP+fZsw/ZerEMsW/pyzsRbElpsL/DBVW7q3ExxwusdNXI3lXpuhEZkzs8p5Eg==}

  color@4.2.3:
    resolution: {integrity: sha512-1rXeuUUiGGrykh+CeBdu5Ie7OJwinCgQY0bc7GCRxy5xVHy+moaqkpL/jqQq0MtQOeYcrqEz4abc5f0KtU7W4A==}
    engines: {node: '>=12.5.0'}

  combined-stream@1.0.8:
    resolution: {integrity: sha512-FQN4MRfuJeHf7cBbBMJFXhKSDq+2kAArBlmRBvcvFE5BB1HZKXtSFASDhdlz9zOYwxh8lDdnvmMOe/+5cdoEdg==}
    engines: {node: '>= 0.8'}

  concat-map@0.0.1:
    resolution: {integrity: sha512-/Srv4dswyQNBfohGpz9o6Yb3Gz3SrUDqBH5rTuhGR7ahtlbYKnVxw2bCFMRljaA7EXHaXZ8wsHdodFvbkhKmqg==}

  cross-spawn@7.0.6:
    resolution: {integrity: sha512-uV2QOWP2nWzsy2aMp8aRibhi9dlzF5Hgh5SHaB9OiTGEyDTiJJyx0uy51QXdyWbtAHNua4XJzUKca3OzKUd3vA==}
    engines: {node: '>= 8'}

  csstype@3.1.3:
    resolution: {integrity: sha512-M1uQkMl8rQK/szD0LNhtqxIPLpimGm8sOBwU7lLnCpSbTyY3yeU1Vc7l4KT5zT4s/yOxHH5O7tIuuLOCnLADRw==}

  damerau-levenshtein@1.0.8:
    resolution: {integrity: sha512-sdQSFB7+llfUcQHUQO3+B8ERRj0Oa4w9POWMI/puGtuf7gFywGmkaLCElnudfTiKZV+NvHqL0ifzdrI8Ro7ESA==}

  data-view-buffer@1.0.2:
    resolution: {integrity: sha512-EmKO5V3OLXh1rtK2wgXRansaK1/mtVdTUEiEI0W8RkvgT05kfxaH29PliLnpLP73yYO6142Q72QNa8Wx/A5CqQ==}
    engines: {node: '>= 0.4'}

  data-view-byte-length@1.0.2:
    resolution: {integrity: sha512-tuhGbE6CfTM9+5ANGf+oQb72Ky/0+s3xKUpHvShfiz2RxMFgFPjsXuRLBVMtvMs15awe45SRb83D6wH4ew6wlQ==}
    engines: {node: '>= 0.4'}

  data-view-byte-offset@1.0.1:
    resolution: {integrity: sha512-BS8PfmtDGnrgYdOonGZQdLZslWIeCGFP9tpan0hi1Co2Zr2NKADsvGYA8XxuG/4UWgJ6Cjtv+YJnB6MM69QGlQ==}
    engines: {node: '>= 0.4'}

  debug@3.2.7:
    resolution: {integrity: sha512-CFjzYYAi4ThfiQvizrFQevTTXHtnCqWfe7x1AhgEscTz6ZbLbfoLRLPugTQyBth6f8ZERVUSyWHFD/7Wu4t1XQ==}
    peerDependencies:
      supports-color: '*'
    peerDependenciesMeta:
      supports-color:
        optional: true

  debug@4.4.0:
    resolution: {integrity: sha512-6WTZ/IxCY/T6BALoZHaE4ctp9xm+Z5kY/pzYaCHRFeyVhojxlrm+46y68HA6hr0TcwEssoxNiDEUJQjfPZ/RYA==}
    engines: {node: '>=6.0'}
    peerDependencies:
      supports-color: '*'
    peerDependenciesMeta:
      supports-color:
        optional: true

  deep-is@0.1.4:
    resolution: {integrity: sha512-oIPzksmTg4/MriiaYGO+okXDT7ztn/w3Eptv/+gSIdMdKsJo0u4CfYNFJPy+4SKMuCqGw2wxnA+URMg3t8a/bQ==}

  define-data-property@1.1.4:
    resolution: {integrity: sha512-rBMvIzlpA8v6E+SJZoo++HAYqsLrkg7MSfIinMPFhmkorw7X+dOXVJQs+QT69zGkzMyfDnIMN2Wid1+NbL3T+A==}
    engines: {node: '>= 0.4'}

  define-properties@1.2.1:
    resolution: {integrity: sha512-8QmQKqEASLd5nx0U1B1okLElbUuuttJ/AnYmRXbbbGDWh6uS208EjD4Xqq/I9wK7u0v6O08XhTWnt5XtEbR6Dg==}
    engines: {node: '>= 0.4'}

  delayed-stream@1.0.0:
    resolution: {integrity: sha512-ZySD7Nf91aLB0RxL4KGrKHBXl7Eds1DAmEdcoVawXnLD7SDhpNgtuII2aAkg7a7QS41jxPSZ17p4VdGnMHk3MQ==}
    engines: {node: '>=0.4.0'}

  detect-libc@1.0.3:
    resolution: {integrity: sha512-pGjwhsmsp4kL2RTz08wcOlGN83otlqHeD/Z5T8GXZB+/YcpQ/dgo+lbU8ZsGxV0HIvqqxo9l7mqYwyYMD9bKDg==}
    engines: {node: '>=0.10'}
    hasBin: true

  detect-libc@2.0.3:
    resolution: {integrity: sha512-bwy0MGW55bG41VqxxypOsdSdGqLwXPI/focwgTYCFMbdUiBAxLg9CFzG08sz2aqzknwiX7Hkl0bQENjg8iLByw==}
    engines: {node: '>=8'}

  detect-node-es@1.1.0:
    resolution: {integrity: sha512-ypdmJU/TbBby2Dxibuv7ZLW3Bs1QEmM7nHjEANfohJLvE0XVujisn1qPJcZxg+qDucsr+bP6fLD1rPS3AhJ7EQ==}

  doctrine@2.1.0:
    resolution: {integrity: sha512-35mSku4ZXK0vfCuHEDAwt55dg2jNajHZ1odvF+8SSr82EsZY4QmXfuWso8oEd8zRhVObSN18aM0CjSdoBX7zIw==}
    engines: {node: '>=0.10.0'}

  dunder-proto@1.0.1:
    resolution: {integrity: sha512-KIN/nDJBQRcXw0MLVhZE9iQHmG68qAVIBg9CqmUYjmQIhgij9U5MFvrqkUL5FbtyyzZuOeOt0zdeRe4UY7ct+A==}
    engines: {node: '>= 0.4'}

  emoji-regex@9.2.2:
    resolution: {integrity: sha512-L18DaJsXSUk2+42pv8mLs5jJT2hqFkFE4j21wOmgbUqsZ2hL72NsUU785g9RXgo3s0ZNgVl42TiHp3ZtOv/Vyg==}

  enhanced-resolve@5.18.1:
    resolution: {integrity: sha512-ZSW3ma5GkcQBIpwZTSRAI8N71Uuwgs93IezB7mf7R60tC8ZbJideoDNKjHn2O9KIlx6rkGTTEk1xUCK2E1Y2Yg==}
    engines: {node: '>=10.13.0'}

  es-abstract@1.23.9:
    resolution: {integrity: sha512-py07lI0wjxAC/DcfK1S6G7iANonniZwTISvdPzk9hzeH0IZIshbuuFxLIU96OyF89Yb9hiqWn8M/bY83KY5vzA==}
    engines: {node: '>= 0.4'}

  es-define-property@1.0.1:
    resolution: {integrity: sha512-e3nRfgfUZ4rNGL232gUgX06QNyyez04KdjFrF+LTRoOXmrOgFKDg4BCdsjW8EnT69eqdYGmRpJwiPVYNrCaW3g==}
    engines: {node: '>= 0.4'}

  es-errors@1.3.0:
    resolution: {integrity: sha512-Zf5H2Kxt2xjTvbJvP2ZWLEICxA6j+hAmMzIlypy4xcBg1vKVnx89Wy0GbS+kf5cwCVFFzdCFh2XSCFNULS6csw==}
    engines: {node: '>= 0.4'}

  es-iterator-helpers@1.2.1:
    resolution: {integrity: sha512-uDn+FE1yrDzyC0pCo961B2IHbdM8y/ACZsKD4dG6WqrjV53BADjwa7D+1aom2rsNVfLyDgU/eigvlJGJ08OQ4w==}
    engines: {node: '>= 0.4'}

  es-object-atoms@1.1.1:
    resolution: {integrity: sha512-FGgH2h8zKNim9ljj7dankFPcICIK9Cp5bm+c2gQSYePhpaG5+esrLODihIorn+Pe6FGJzWhXQotPv73jTaldXA==}
    engines: {node: '>= 0.4'}

  es-set-tostringtag@2.1.0:
    resolution: {integrity: sha512-j6vWzfrGVfyXxge+O0x5sh6cvxAog0a/4Rdd2K36zCMV5eJ+/+tOAngRO8cODMNWbVRdVlmGZQL2YS3yR8bIUA==}
    engines: {node: '>= 0.4'}

  es-shim-unscopables@1.1.0:
    resolution: {integrity: sha512-d9T8ucsEhh8Bi1woXCf+TIKDIROLG5WCkxg8geBCbvk22kzwC5G2OnXVMO6FUsvQlgUUXQ2itephWDLqDzbeCw==}
    engines: {node: '>= 0.4'}

  es-to-primitive@1.3.0:
    resolution: {integrity: sha512-w+5mJ3GuFL+NjVtJlvydShqE1eN3h3PbI7/5LAsYJP/2qtuMXjfL2LpHSRqo4b4eSF5K/DH1JXKUAHSB2UW50g==}
    engines: {node: '>= 0.4'}

  escape-string-regexp@4.0.0:
    resolution: {integrity: sha512-TtpcNJ3XAzx3Gq8sWRzJaVajRs0uVxA2YAkdb1jm2YkPz4G6egUFAyA3n5vtEIZefPk5Wa4UXbKuS5fKkJWdgA==}
    engines: {node: '>=10'}

  eslint-config-next@15.2.0-canary.69:
    resolution: {integrity: sha512-4Zm9sUCW+EUR4+Nl0vmE0XAnMB51besNZ4oXO0StEZDwJHVRVMqmk9nj9WfJtJnIaYRf5T5oCDOzhXSxXioSGg==}
    peerDependencies:
      eslint: ^7.23.0 || ^8.0.0 || ^9.0.0
      typescript: '>=3.3.1'
    peerDependenciesMeta:
      typescript:
        optional: true

  eslint-import-resolver-node@0.3.9:
    resolution: {integrity: sha512-WFj2isz22JahUv+B788TlO3N6zL3nNJGU8CcZbPZvVEkBPaJdCV4vy5wyghty5ROFbCRnm132v8BScu5/1BQ8g==}

  eslint-import-resolver-typescript@3.8.3:
    resolution: {integrity: sha512-A0bu4Ks2QqDWNpeEgTQMPTngaMhuDu4yv6xpftBMAf+1ziXnpx+eSR1WRfoPTe2BAiAjHFZ7kSNx1fvr5g5pmQ==}
    engines: {node: ^14.18.0 || >=16.0.0}
    peerDependencies:
      eslint: '*'
      eslint-plugin-import: '*'
      eslint-plugin-import-x: '*'
    peerDependenciesMeta:
      eslint-plugin-import:
        optional: true
      eslint-plugin-import-x:
        optional: true

  eslint-module-utils@2.12.0:
    resolution: {integrity: sha512-wALZ0HFoytlyh/1+4wuZ9FJCD/leWHQzzrxJ8+rebyReSLk7LApMyd3WJaLVoN+D5+WIdJyDK1c6JnE65V4Zyg==}
    engines: {node: '>=4'}
    peerDependencies:
      '@typescript-eslint/parser': '*'
      eslint: '*'
      eslint-import-resolver-node: '*'
      eslint-import-resolver-typescript: '*'
      eslint-import-resolver-webpack: '*'
    peerDependenciesMeta:
      '@typescript-eslint/parser':
        optional: true
      eslint:
        optional: true
      eslint-import-resolver-node:
        optional: true
      eslint-import-resolver-typescript:
        optional: true
      eslint-import-resolver-webpack:
        optional: true

  eslint-plugin-import@2.31.0:
    resolution: {integrity: sha512-ixmkI62Rbc2/w8Vfxyh1jQRTdRTF52VxwRVHl/ykPAmqG+Nb7/kNn+byLP0LxPgI7zWA16Jt82SybJInmMia3A==}
    engines: {node: '>=4'}
    peerDependencies:
      '@typescript-eslint/parser': '*'
      eslint: ^2 || ^3 || ^4 || ^5 || ^6 || ^7.2.0 || ^8 || ^9
    peerDependenciesMeta:
      '@typescript-eslint/parser':
        optional: true

  eslint-plugin-jsx-a11y@6.10.2:
    resolution: {integrity: sha512-scB3nz4WmG75pV8+3eRUQOHZlNSUhFNq37xnpgRkCCELU3XMvXAxLk1eqWWyE22Ki4Q01Fnsw9BA3cJHDPgn2Q==}
    engines: {node: '>=4.0'}
    peerDependencies:
      eslint: ^3 || ^4 || ^5 || ^6 || ^7 || ^8 || ^9

  eslint-plugin-react-hooks@5.1.0:
    resolution: {integrity: sha512-mpJRtPgHN2tNAvZ35AMfqeB3Xqeo273QxrHJsbBEPWODRM4r0yB6jfoROqKEYrOn27UtRPpcpHc2UqyBSuUNTw==}
    engines: {node: '>=10'}
    peerDependencies:
      eslint: ^3.0.0 || ^4.0.0 || ^5.0.0 || ^6.0.0 || ^7.0.0 || ^8.0.0-0 || ^9.0.0

  eslint-plugin-react@7.37.4:
    resolution: {integrity: sha512-BGP0jRmfYyvOyvMoRX/uoUeW+GqNj9y16bPQzqAHf3AYII/tDs+jMN0dBVkl88/OZwNGwrVFxE7riHsXVfy/LQ==}
    engines: {node: '>=4'}
    peerDependencies:
      eslint: ^3 || ^4 || ^5 || ^6 || ^7 || ^8 || ^9.7

  eslint-scope@8.2.0:
    resolution: {integrity: sha512-PHlWUfG6lvPc3yvP5A4PNyBL1W8fkDUccmI21JUu/+GKZBoH/W5u6usENXUrWFRsyoW5ACUjFGgAFQp5gUlb/A==}
    engines: {node: ^18.18.0 || ^20.9.0 || >=21.1.0}

  eslint-visitor-keys@3.4.3:
    resolution: {integrity: sha512-wpc+LXeiyiisxPlEkUzU6svyS1frIO3Mgxj1fdy7Pm8Ygzguax2N3Fa/D/ag1WqbOprdI+uY6wMUl8/a2G+iag==}
    engines: {node: ^12.22.0 || ^14.17.0 || >=16.0.0}

  eslint-visitor-keys@4.2.0:
    resolution: {integrity: sha512-UyLnSehNt62FFhSwjZlHmeokpRK59rcz29j+F1/aDgbkbRTk7wIc9XzdoasMUbRNKDM0qQt/+BJ4BrpFeABemw==}
    engines: {node: ^18.18.0 || ^20.9.0 || >=21.1.0}

  eslint@9.21.0:
    resolution: {integrity: sha512-KjeihdFqTPhOMXTt7StsDxriV4n66ueuF/jfPNC3j/lduHwr/ijDwJMsF+wyMJethgiKi5wniIE243vi07d3pg==}
    engines: {node: ^18.18.0 || ^20.9.0 || >=21.1.0}
    hasBin: true
    peerDependencies:
      jiti: '*'
    peerDependenciesMeta:
      jiti:
        optional: true

  espree@10.3.0:
    resolution: {integrity: sha512-0QYC8b24HWY8zjRnDTL6RiHfDbAWn63qb4LMj1Z4b076A4une81+z03Kg7l7mn/48PUTqoLptSXez8oknU8Clg==}
    engines: {node: ^18.18.0 || ^20.9.0 || >=21.1.0}

  esquery@1.6.0:
    resolution: {integrity: sha512-ca9pw9fomFcKPvFLXhBKUK90ZvGibiGOvRJNbjljY7s7uq/5YO4BOzcYtJqExdx99rF6aAcnRxHmcUHcz6sQsg==}
    engines: {node: '>=0.10'}

  esrecurse@4.3.0:
    resolution: {integrity: sha512-KmfKL3b6G+RXvP8N1vr3Tq1kL/oCFgn2NYXEtqP8/L3pKapUA4G8cFVaoF3SU323CD4XypR/ffioHmkti6/Tag==}
    engines: {node: '>=4.0'}

  estraverse@5.3.0:
    resolution: {integrity: sha512-MMdARuVEQziNTeJD8DgMqmhwR11BRQ/cBP+pLtYdSTnf3MIO8fFeiINEbX36ZdNlfU/7A9f3gUw49B3oQsvwBA==}
    engines: {node: '>=4.0'}

  esutils@2.0.3:
    resolution: {integrity: sha512-kVscqXk4OCp68SZ0dkgEKVi6/8ij300KBWTJq32P/dYeWTSwK41WyTxalN1eRmA5Z9UU/LX9D7FWSmV9SAYx6g==}
    engines: {node: '>=0.10.0'}

  fast-deep-equal@3.1.3:
    resolution: {integrity: sha512-f3qQ9oQy9j2AhBe/H9VC91wLmKBCCU/gDOnKNAYG5hswO7BLKj09Hc5HYNz9cGI++xlpDCIgDaitVs03ATR84Q==}

  fast-glob@3.3.1:
    resolution: {integrity: sha512-kNFPyjhh5cKjrUltxs+wFx+ZkbRaxxmZ+X0ZU31SOsxCEtP9VPgtq2teZw1DebupL5GmDaNQ6yKMMVcM41iqDg==}
    engines: {node: '>=8.6.0'}

  fast-glob@3.3.3:
    resolution: {integrity: sha512-7MptL8U0cqcFdzIzwOTHoilX9x5BrNqye7Z/LuC7kCMRio1EMSyqRK3BEAUD7sXRq4iT4AzTVuZdhgQ2TCvYLg==}
    engines: {node: '>=8.6.0'}

  fast-json-stable-stringify@2.1.0:
    resolution: {integrity: sha512-lhd/wF+Lk98HZoTCtlVraHtfh5XYijIjalXck7saUtuanSDyLMxnHhSXEDJqHxD7msR8D0uCmqlkwjCV8xvwHw==}

  fast-levenshtein@2.0.6:
    resolution: {integrity: sha512-DCXu6Ifhqcks7TZKY3Hxp3y6qphY5SJZmrWMDrKcERSOXWQdMhU9Ig/PYrzyw/ul9jOIyh0N4M0tbC5hodg8dw==}

  fastq@1.19.0:
    resolution: {integrity: sha512-7SFSRCNjBQIZH/xZR3iy5iQYR8aGBE0h3VG6/cwlbrpdciNYBMotQav8c1XI3HjHH+NikUpP53nPdlZSdWmFzA==}

  fdir@6.4.3:
    resolution: {integrity: sha512-PMXmW2y1hDDfTSRc9gaXIuCCRpuoz3Kaz8cUelp3smouvfT632ozg2vrT6lJsHKKOF59YLbOGfAWGUcKEfRMQw==}
    peerDependencies:
      picomatch: ^3 || ^4
    peerDependenciesMeta:
      picomatch:
        optional: true

  file-entry-cache@8.0.0:
    resolution: {integrity: sha512-XXTUwCvisa5oacNGRP9SfNtYBNAMi+RPwBFmblZEF7N7swHYQS6/Zfk7SRwx4D5j3CH211YNRco1DEMNVfZCnQ==}
    engines: {node: '>=16.0.0'}

  fill-range@7.1.1:
    resolution: {integrity: sha512-YsGpe3WHLK8ZYi4tWDg2Jy3ebRz2rXowDxnld4bkQB00cc/1Zw9AWnC0i9ztDJitivtQvaI9KaLyKrc+hBW0yg==}
    engines: {node: '>=8'}

  find-up@5.0.0:
    resolution: {integrity: sha512-78/PXT1wlLLDgTzDs7sjq9hzz0vXD+zn+7wypEe4fXQxCmdmqfGsEPQxmiCSQI3ajFV91bVSsvNtrJRiW6nGng==}
    engines: {node: '>=10'}

  flat-cache@4.0.1:
    resolution: {integrity: sha512-f7ccFPK3SXFHpx15UIGyRJ/FJQctuKZ0zVuN3frBo4HnK3cay9VEW0R6yPYFHC0AgqhukPzKjq22t5DmAyqGyw==}
    engines: {node: '>=16'}

  flatted@3.3.3:
    resolution: {integrity: sha512-GX+ysw4PBCz0PzosHDepZGANEuFCMLrnRTiEy9McGjmkCQYwRq4A/X786G/fjM/+OjsWSU1ZrY5qyARZmO/uwg==}

  follow-redirects@1.15.9:
    resolution: {integrity: sha512-gew4GsXizNgdoRyqmyfMHyAmXsZDk6mHkSxZFCzW9gwlbtOW44CDtYavM+y+72qD/Vq2l550kMF52DT8fOLJqQ==}
    engines: {node: '>=4.0'}
    peerDependencies:
      debug: '*'
    peerDependenciesMeta:
      debug:
        optional: true

  for-each@0.3.5:
    resolution: {integrity: sha512-dKx12eRCVIzqCxFGplyFKJMPvLEWgmNtUrpTiJIR5u97zEhRG8ySrtboPHZXx7daLxQVrl643cTzbab2tkQjxg==}
    engines: {node: '>= 0.4'}

<<<<<<< HEAD
  framer-motion@12.4.7:
    resolution: {integrity: sha512-VhrcbtcAMXfxlrjeHPpWVu2+mkcoR31e02aNSR7OUS/hZAciKa8q6o3YN2mA1h+jjscRsSyKvX6E1CiY/7OLMw==}
    peerDependencies:
      '@emotion/is-prop-valid': '*'
      react: ^18.0.0 || ^19.0.0
      react-dom: ^18.0.0 || ^19.0.0
    peerDependenciesMeta:
      '@emotion/is-prop-valid':
        optional: true
      react:
        optional: true
      react-dom:
        optional: true
=======
  form-data@4.0.2:
    resolution: {integrity: sha512-hGfm/slu0ZabnNt4oaRZ6uREyfCj6P4fT/n6A1rGV+Z0VdGXjfOhVUpkn6qVQONHGIFwmveGXyDs75+nr6FM8w==}
    engines: {node: '>= 6'}
>>>>>>> 038d0430

  function-bind@1.1.2:
    resolution: {integrity: sha512-7XHNxH7qX9xG5mIwxkhumTox/MIRNcOgDrxWsMt2pAr23WHp6MrRlN7FBSFpCpr+oVO0F744iUgR82nJMfG2SA==}

  function.prototype.name@1.1.8:
    resolution: {integrity: sha512-e5iwyodOHhbMr/yNrc7fDYG4qlbIvI5gajyzPnb5TCwyhjApznQh1BMFou9b30SevY43gCJKXycoCBjMbsuW0Q==}
    engines: {node: '>= 0.4'}

  functions-have-names@1.2.3:
    resolution: {integrity: sha512-xckBUXyTIqT97tq2x2AMb+g163b5JFysYk0x4qxNFwbfQkmNZoiRHb6sPzI9/QV33WeuvVYBUIiD4NzNIyqaRQ==}

  get-intrinsic@1.3.0:
    resolution: {integrity: sha512-9fSjSaos/fRIVIp+xSJlE6lfwhES7LNtKaCBIamHsjr2na1BiABJPo0mOjjz8GJDURarmCPGqaiVg5mfjb98CQ==}
    engines: {node: '>= 0.4'}

  get-nonce@1.0.1:
    resolution: {integrity: sha512-FJhYRoDaiatfEkUK8HKlicmu/3SGFD51q3itKDGoSTysQJBnfOcxU5GxnhE1E6soB76MbT0MBtnKJuXyAx+96Q==}
    engines: {node: '>=6'}

  get-proto@1.0.1:
    resolution: {integrity: sha512-sTSfBjoXBp89JvIKIefqw7U2CCebsc74kiY6awiGogKtoSGbgjYE/G/+l9sF3MWFPNc9IcoOC4ODfKHfxFmp0g==}
    engines: {node: '>= 0.4'}

  get-symbol-description@1.1.0:
    resolution: {integrity: sha512-w9UMqWwJxHNOvoNzSJ2oPF5wvYcvP7jUvYzhp67yEhTi17ZDBBC1z9pTdGuzjD+EFIqLSYRweZjqfiPzQ06Ebg==}
    engines: {node: '>= 0.4'}

  get-tsconfig@4.10.0:
    resolution: {integrity: sha512-kGzZ3LWWQcGIAmg6iWvXn0ei6WDtV26wzHRMwDSzmAbcXrTEXxHy6IehI6/4eT6VRKyMP1eF1VqwrVUmE/LR7A==}

  glob-parent@5.1.2:
    resolution: {integrity: sha512-AOIgSQCepiJYwP3ARnGx+5VnTu2HBYdzbGP45eLw1vr3zB3vZLeyed1sC9hnbcOc9/SrMyM5RPQrkGz4aS9Zow==}
    engines: {node: '>= 6'}

  glob-parent@6.0.2:
    resolution: {integrity: sha512-XxwI8EOhVQgWp6iDL+3b0r86f4d6AX6zSU55HfB4ydCEuXLXc5FcYeOu+nnGftS4TEju/11rt4KJPTMgbfmv4A==}
    engines: {node: '>=10.13.0'}

  globals@14.0.0:
    resolution: {integrity: sha512-oahGvuMGQlPw/ivIYBjVSrWAfWLBeku5tpPE2fOPLi+WHffIWbuh2tCjhyQhTBPMf5E9jDEH4FOmTYgYwbKwtQ==}
    engines: {node: '>=18'}

  globalthis@1.0.4:
    resolution: {integrity: sha512-DpLKbNU4WylpxJykQujfCcwYWiV/Jhm50Goo0wrVILAv5jOr9d+H+UR3PhSCD2rCCEIg0uc+G+muBTwD54JhDQ==}
    engines: {node: '>= 0.4'}

  gopd@1.2.0:
    resolution: {integrity: sha512-ZUKRh6/kUFoAiTAtTYPZJ3hw9wNxx+BIBOijnlG9PnrJsCcSjs1wyyD6vJpaYtgnzDrKYRSqf3OO6Rfa93xsRg==}
    engines: {node: '>= 0.4'}

  graceful-fs@4.2.11:
    resolution: {integrity: sha512-RbJ5/jmFcNNCcDV5o9eTnBLJ/HszWV0P73bc+Ff4nS/rJj+YaS6IGyiOL0VoBYX+l1Wrl3k63h/KrH+nhJ0XvQ==}

  graphemer@1.4.0:
    resolution: {integrity: sha512-EtKwoO6kxCL9WO5xipiHTZlSzBm7WLT627TqC/uVRd0HKmq8NXyebnNYxDoBi7wt8eTWrUrKXCOVaFq9x1kgag==}

  has-bigints@1.1.0:
    resolution: {integrity: sha512-R3pbpkcIqv2Pm3dUwgjclDRVmWpTJW2DcMzcIhEXEx1oh/CEMObMm3KLmRJOdvhM7o4uQBnwr8pzRK2sJWIqfg==}
    engines: {node: '>= 0.4'}

  has-flag@4.0.0:
    resolution: {integrity: sha512-EykJT/Q1KjTWctppgIAgfSO0tKVuZUjhgMr17kqTumMl6Afv3EISleU7qZUzoXDFTAHTDC4NOoG/ZxU3EvlMPQ==}
    engines: {node: '>=8'}

  has-property-descriptors@1.0.2:
    resolution: {integrity: sha512-55JNKuIW+vq4Ke1BjOTjM2YctQIvCT7GFzHwmfZPGo5wnrgkid0YQtnAleFSqumZm4az3n2BS+erby5ipJdgrg==}

  has-proto@1.2.0:
    resolution: {integrity: sha512-KIL7eQPfHQRC8+XluaIw7BHUwwqL19bQn4hzNgdr+1wXoU0KKj6rufu47lhY7KbJR2C6T6+PfyN0Ea7wkSS+qQ==}
    engines: {node: '>= 0.4'}

  has-symbols@1.1.0:
    resolution: {integrity: sha512-1cDNdwJ2Jaohmb3sg4OmKaMBwuC48sYni5HUw2DvsC8LjGTLK9h+eb1X6RyuOHe4hT0ULCW68iomhjUoKUqlPQ==}
    engines: {node: '>= 0.4'}

  has-tostringtag@1.0.2:
    resolution: {integrity: sha512-NqADB8VjPFLM2V0VvHUewwwsw0ZWBaIdgo+ieHtK3hasLz4qeCRjYcqfB6AQrBggRKppKF8L52/VqdVsO47Dlw==}
    engines: {node: '>= 0.4'}

  hasown@2.0.2:
    resolution: {integrity: sha512-0hJU9SCPvmMzIBdZFqNPXWa6dqh7WdH0cII9y+CyS8rG3nL48Bclra9HmKhVVUHyPWNH5Y7xDwAB7bfgSjkUMQ==}
    engines: {node: '>= 0.4'}

  ignore@5.3.2:
    resolution: {integrity: sha512-hsBTNUqQTDwkWtcdYI2i06Y/nUBEsNEDJKjWdigLvegy8kDuJAS8uRlpkkcQpyEXL0Z/pjDy5HBmMjRCJ2gq+g==}
    engines: {node: '>= 4'}

  import-fresh@3.3.1:
    resolution: {integrity: sha512-TR3KfrTZTYLPB6jUjfx6MF9WcWrHL9su5TObK4ZkYgBdWKPOFoSoQIdEuTuR82pmtxH2spWG9h6etwfr1pLBqQ==}
    engines: {node: '>=6'}

  imurmurhash@0.1.4:
    resolution: {integrity: sha512-JmXMZ6wuvDmLiHEml9ykzqO6lwFbof0GG4IkcGaENdCRDDmMVnny7s5HsIgHCbaq0w2MyPhDqkhTUgS2LU2PHA==}
    engines: {node: '>=0.8.19'}

  internal-slot@1.1.0:
    resolution: {integrity: sha512-4gd7VpWNQNB4UKKCFFVcp1AVv+FMOgs9NKzjHKusc8jTMhd5eL1NqQqOpE0KzMds804/yHlglp3uxgluOqAPLw==}
    engines: {node: '>= 0.4'}

  is-array-buffer@3.0.5:
    resolution: {integrity: sha512-DDfANUiiG2wC1qawP66qlTugJeL5HyzMpfr8lLK+jMQirGzNod0B12cFB/9q838Ru27sBwfw78/rdoU7RERz6A==}
    engines: {node: '>= 0.4'}

  is-arrayish@0.3.2:
    resolution: {integrity: sha512-eVRqCvVlZbuw3GrM63ovNSNAeA1K16kaR/LRY/92w0zxQ5/1YzwblUX652i4Xs9RwAGjW9d9y6X88t8OaAJfWQ==}

  is-async-function@2.1.1:
    resolution: {integrity: sha512-9dgM/cZBnNvjzaMYHVoxxfPj2QXt22Ev7SuuPrs+xav0ukGB0S6d4ydZdEiM48kLx5kDV+QBPrpVnFyefL8kkQ==}
    engines: {node: '>= 0.4'}

  is-bigint@1.1.0:
    resolution: {integrity: sha512-n4ZT37wG78iz03xPRKJrHTdZbe3IicyucEtdRsV5yglwc3GyUfbAfpSeD0FJ41NbUNSt5wbhqfp1fS+BgnvDFQ==}
    engines: {node: '>= 0.4'}

  is-boolean-object@1.2.2:
    resolution: {integrity: sha512-wa56o2/ElJMYqjCjGkXri7it5FbebW5usLw/nPmCMs5DeZ7eziSYZhSmPRn0txqeW4LnAmQQU7FgqLpsEFKM4A==}
    engines: {node: '>= 0.4'}

  is-bun-module@1.3.0:
    resolution: {integrity: sha512-DgXeu5UWI0IsMQundYb5UAOzm6G2eVnarJ0byP6Tm55iZNKceD59LNPA2L4VvsScTtHcw0yEkVwSf7PC+QoLSA==}

  is-callable@1.2.7:
    resolution: {integrity: sha512-1BC0BVFhS/p0qtw6enp8e+8OD0UrK0oFLztSjNzhcKA3WDuJxxAPXzPuPtKkjEY9UUoEWlX/8fgKeu2S8i9JTA==}
    engines: {node: '>= 0.4'}

  is-core-module@2.16.1:
    resolution: {integrity: sha512-UfoeMA6fIJ8wTYFEUjelnaGI67v6+N7qXJEvQuIGa99l4xsCruSYOVSQ0uPANn4dAzm8lkYPaKLrrijLq7x23w==}
    engines: {node: '>= 0.4'}

  is-data-view@1.0.2:
    resolution: {integrity: sha512-RKtWF8pGmS87i2D6gqQu/l7EYRlVdfzemCJN/P3UOs//x1QE7mfhvzHIApBTRf7axvT6DMGwSwBXYCT0nfB9xw==}
    engines: {node: '>= 0.4'}

  is-date-object@1.1.0:
    resolution: {integrity: sha512-PwwhEakHVKTdRNVOw+/Gyh0+MzlCl4R6qKvkhuvLtPMggI1WAHt9sOwZxQLSGpUaDnrdyDsomoRgNnCfKNSXXg==}
    engines: {node: '>= 0.4'}

  is-extglob@2.1.1:
    resolution: {integrity: sha512-SbKbANkN603Vi4jEZv49LeVJMn4yGwsbzZworEoyEiutsN3nJYdbO36zfhGJ6QEDpOZIFkDtnq5JRxmvl3jsoQ==}
    engines: {node: '>=0.10.0'}

  is-finalizationregistry@1.1.1:
    resolution: {integrity: sha512-1pC6N8qWJbWoPtEjgcL2xyhQOP491EQjeUo3qTKcmV8YSDDJrOepfG8pcC7h/QgnQHYSv0mJ3Z/ZWxmatVrysg==}
    engines: {node: '>= 0.4'}

  is-generator-function@1.1.0:
    resolution: {integrity: sha512-nPUB5km40q9e8UfN/Zc24eLlzdSf9OfKByBw9CIdw4H1giPMeA0OIJvbchsCu4npfI2QcMVBsGEBHKZ7wLTWmQ==}
    engines: {node: '>= 0.4'}

  is-glob@4.0.3:
    resolution: {integrity: sha512-xelSayHH36ZgE7ZWhli7pW34hNbNl8Ojv5KVmkJD4hBdD3th8Tfk9vYasLM+mXWOZhFkgZfxhLSnrwRr4elSSg==}
    engines: {node: '>=0.10.0'}

  is-map@2.0.3:
    resolution: {integrity: sha512-1Qed0/Hr2m+YqxnM09CjA2d/i6YZNfF6R2oRAOj36eUdS6qIV/huPJNSEpKbupewFs+ZsJlxsjjPbc0/afW6Lw==}
    engines: {node: '>= 0.4'}

  is-number-object@1.1.1:
    resolution: {integrity: sha512-lZhclumE1G6VYD8VHe35wFaIif+CTy5SJIi5+3y4psDgWu4wPDoBhF8NxUOinEc7pHgiTsT6MaBb92rKhhD+Xw==}
    engines: {node: '>= 0.4'}

  is-number@7.0.0:
    resolution: {integrity: sha512-41Cifkg6e8TylSpdtTpeLVMqvSBEVzTttHvERD741+pnZ8ANv0004MRL43QKPDlK9cGvNp6NZWZUBlbGXYxxng==}
    engines: {node: '>=0.12.0'}

  is-regex@1.2.1:
    resolution: {integrity: sha512-MjYsKHO5O7mCsmRGxWcLWheFqN9DJ/2TmngvjKXihe6efViPqc274+Fx/4fYj/r03+ESvBdTXK0V6tA3rgez1g==}
    engines: {node: '>= 0.4'}

  is-set@2.0.3:
    resolution: {integrity: sha512-iPAjerrse27/ygGLxw+EBR9agv9Y6uLeYVJMu+QNCoouJ1/1ri0mGrcWpfCqFZuzzx3WjtwxG098X+n4OuRkPg==}
    engines: {node: '>= 0.4'}

  is-shared-array-buffer@1.0.4:
    resolution: {integrity: sha512-ISWac8drv4ZGfwKl5slpHG9OwPNty4jOWPRIhBpxOoD+hqITiwuipOQ2bNthAzwA3B4fIjO4Nln74N0S9byq8A==}
    engines: {node: '>= 0.4'}

  is-string@1.1.1:
    resolution: {integrity: sha512-BtEeSsoaQjlSPBemMQIrY1MY0uM6vnS1g5fmufYOtnxLGUZM2178PKbhsk7Ffv58IX+ZtcvoGwccYsh0PglkAA==}
    engines: {node: '>= 0.4'}

  is-symbol@1.1.1:
    resolution: {integrity: sha512-9gGx6GTtCQM73BgmHQXfDmLtfjjTUDSyoxTCbp5WtoixAhfgsDirWIcVQ/IHpvI5Vgd5i/J5F7B9cN/WlVbC/w==}
    engines: {node: '>= 0.4'}

  is-typed-array@1.1.15:
    resolution: {integrity: sha512-p3EcsicXjit7SaskXHs1hA91QxgTw46Fv6EFKKGS5DRFLD8yKnohjF3hxoju94b/OcMZoQukzpPpBE9uLVKzgQ==}
    engines: {node: '>= 0.4'}

  is-weakmap@2.0.2:
    resolution: {integrity: sha512-K5pXYOm9wqY1RgjpL3YTkF39tni1XajUIkawTLUo9EZEVUFga5gSQJF8nNS7ZwJQ02y+1YCNYcMh+HIf1ZqE+w==}
    engines: {node: '>= 0.4'}

  is-weakref@1.1.1:
    resolution: {integrity: sha512-6i9mGWSlqzNMEqpCp93KwRS1uUOodk2OJ6b+sq7ZPDSy2WuI5NFIxp/254TytR8ftefexkWn5xNiHUNpPOfSew==}
    engines: {node: '>= 0.4'}

  is-weakset@2.0.4:
    resolution: {integrity: sha512-mfcwb6IzQyOKTs84CQMrOwW4gQcaTOAWJ0zzJCl2WSPDrWk/OzDaImWFH3djXhb24g4eudZfLRozAvPGw4d9hQ==}
    engines: {node: '>= 0.4'}

  isarray@2.0.5:
    resolution: {integrity: sha512-xHjhDr3cNBK0BzdUJSPXZntQUx/mwMS5Rw4A7lPJ90XGAO6ISP/ePDNuo0vhqOZU+UD5JoodwCAAoZQd3FeAKw==}

  isexe@2.0.0:
    resolution: {integrity: sha512-RHxMLp9lnKHGHRng9QFhRCMbYAcVpn69smSGcq3f36xjgVVWThj4qqLbTLlq7Ssj8B+fIQ1EuCEGI2lKsyQeIw==}

  iterator.prototype@1.1.5:
    resolution: {integrity: sha512-H0dkQoCa3b2VEeKQBOxFph+JAbcrQdE7KC0UkqwpLmv2EC4P41QXP+rqo9wYodACiG5/WM5s9oDApTU8utwj9g==}
    engines: {node: '>= 0.4'}

  jiti@2.4.2:
    resolution: {integrity: sha512-rg9zJN+G4n2nfJl5MW3BMygZX56zKPNVEYYqq7adpmMh4Jn2QNEwhvQlFy6jPVdcod7txZtKHWnyZiA3a0zP7A==}
    hasBin: true

  js-tokens@4.0.0:
    resolution: {integrity: sha512-RdJUflcE3cUzKiMqQgsCu06FPu9UdIJO0beYbPhHN4k6apgJtifcoCtT9bcxOpYBtpD2kCM6Sbzg4CausW/PKQ==}

  js-yaml@4.1.0:
    resolution: {integrity: sha512-wpxZs9NoxZaJESJGIZTyDEaYpl0FKSA+FB9aJiyemKhMwkxQg63h4T1KJgUGHpTqPDNRcmmYLugrRjJlBtWvRA==}
    hasBin: true

  json-buffer@3.0.1:
    resolution: {integrity: sha512-4bV5BfR2mqfQTJm+V5tPPdf+ZpuhiIvTuAB5g8kcrXOZpTT/QwwVRWBywX1ozr6lEuPdbHxwaJlm9G6mI2sfSQ==}

  json-schema-traverse@0.4.1:
    resolution: {integrity: sha512-xbbCH5dCYU5T8LcEhhuh7HJ88HXuW3qsI3Y0zOZFKfZEHcpWiHU/Jxzk629Brsab/mMiHQti9wMP+845RPe3Vg==}

  json-stable-stringify-without-jsonify@1.0.1:
    resolution: {integrity: sha512-Bdboy+l7tA3OGW6FjyFHWkP5LuByj1Tk33Ljyq0axyzdk9//JSi2u3fP1QSmd1KNwq6VOKYGlAu87CisVir6Pw==}

  json5@1.0.2:
    resolution: {integrity: sha512-g1MWMLBiz8FKi1e4w0UyVL3w+iJceWAFBAaBnnGKOpNa5f8TLktkbre1+s6oICydWAm+HRUGTmI+//xv2hvXYA==}
    hasBin: true

  jsx-ast-utils@3.3.5:
    resolution: {integrity: sha512-ZZow9HBI5O6EPgSJLUb8n2NKgmVWTwCvHGwFuJlMjvLFqlGG6pjirPhtdsseaLZjSibD8eegzmYpUZwoIlj2cQ==}
    engines: {node: '>=4.0'}

  keyv@4.5.4:
    resolution: {integrity: sha512-oxVHkHR/EJf2CNXnWxRLW6mg7JyCCUcG0DtEGmL2ctUo1PNTin1PUil+r/+4r5MpVgC/fn1kjsx7mjSujKqIpw==}

  language-subtag-registry@0.3.23:
    resolution: {integrity: sha512-0K65Lea881pHotoGEa5gDlMxt3pctLi2RplBb7Ezh4rRdLEOtgi7n4EwK9lamnUCkKBqaeKRVebTq6BAxSkpXQ==}

  language-tags@1.0.9:
    resolution: {integrity: sha512-MbjN408fEndfiQXbFQ1vnd+1NoLDsnQW41410oQBXiyXDMYH5z505juWa4KUE1LqxRC7DgOgZDbKLxHIwm27hA==}
    engines: {node: '>=0.10'}

  levn@0.4.1:
    resolution: {integrity: sha512-+bT2uH4E5LGE7h/n3evcS/sQlJXCpIp6ym8OWJ5eV6+67Dsql/LaaT7qJBAt2rzfoa/5QBGBhxDix1dMt2kQKQ==}
    engines: {node: '>= 0.8.0'}

  lightningcss-darwin-arm64@1.29.1:
    resolution: {integrity: sha512-HtR5XJ5A0lvCqYAoSv2QdZZyoHNttBpa5EP9aNuzBQeKGfbyH5+UipLWvVzpP4Uml5ej4BYs5I9Lco9u1fECqw==}
    engines: {node: '>= 12.0.0'}
    cpu: [arm64]
    os: [darwin]

  lightningcss-darwin-x64@1.29.1:
    resolution: {integrity: sha512-k33G9IzKUpHy/J/3+9MCO4e+PzaFblsgBjSGlpAaFikeBFm8B/CkO3cKU9oI4g+fjS2KlkLM/Bza9K/aw8wsNA==}
    engines: {node: '>= 12.0.0'}
    cpu: [x64]
    os: [darwin]

  lightningcss-freebsd-x64@1.29.1:
    resolution: {integrity: sha512-0SUW22fv/8kln2LnIdOCmSuXnxgxVC276W5KLTwoehiO0hxkacBxjHOL5EtHD8BAXg2BvuhsJPmVMasvby3LiQ==}
    engines: {node: '>= 12.0.0'}
    cpu: [x64]
    os: [freebsd]

  lightningcss-linux-arm-gnueabihf@1.29.1:
    resolution: {integrity: sha512-sD32pFvlR0kDlqsOZmYqH/68SqUMPNj+0pucGxToXZi4XZgZmqeX/NkxNKCPsswAXU3UeYgDSpGhu05eAufjDg==}
    engines: {node: '>= 12.0.0'}
    cpu: [arm]
    os: [linux]

  lightningcss-linux-arm64-gnu@1.29.1:
    resolution: {integrity: sha512-0+vClRIZ6mmJl/dxGuRsE197o1HDEeeRk6nzycSy2GofC2JsY4ifCRnvUWf/CUBQmlrvMzt6SMQNMSEu22csWQ==}
    engines: {node: '>= 12.0.0'}
    cpu: [arm64]
    os: [linux]

  lightningcss-linux-arm64-musl@1.29.1:
    resolution: {integrity: sha512-UKMFrG4rL/uHNgelBsDwJcBqVpzNJbzsKkbI3Ja5fg00sgQnHw/VrzUTEc4jhZ+AN2BvQYz/tkHu4vt1kLuJyw==}
    engines: {node: '>= 12.0.0'}
    cpu: [arm64]
    os: [linux]

  lightningcss-linux-x64-gnu@1.29.1:
    resolution: {integrity: sha512-u1S+xdODy/eEtjADqirA774y3jLcm8RPtYztwReEXoZKdzgsHYPl0s5V52Tst+GKzqjebkULT86XMSxejzfISw==}
    engines: {node: '>= 12.0.0'}
    cpu: [x64]
    os: [linux]

  lightningcss-linux-x64-musl@1.29.1:
    resolution: {integrity: sha512-L0Tx0DtaNUTzXv0lbGCLB/c/qEADanHbu4QdcNOXLIe1i8i22rZRpbT3gpWYsCh9aSL9zFujY/WmEXIatWvXbw==}
    engines: {node: '>= 12.0.0'}
    cpu: [x64]
    os: [linux]

  lightningcss-win32-arm64-msvc@1.29.1:
    resolution: {integrity: sha512-QoOVnkIEFfbW4xPi+dpdft/zAKmgLgsRHfJalEPYuJDOWf7cLQzYg0DEh8/sn737FaeMJxHZRc1oBreiwZCjog==}
    engines: {node: '>= 12.0.0'}
    cpu: [arm64]
    os: [win32]

  lightningcss-win32-x64-msvc@1.29.1:
    resolution: {integrity: sha512-NygcbThNBe4JElP+olyTI/doBNGJvLs3bFCRPdvuCcxZCcCZ71B858IHpdm7L1btZex0FvCmM17FK98Y9MRy1Q==}
    engines: {node: '>= 12.0.0'}
    cpu: [x64]
    os: [win32]

  lightningcss@1.29.1:
    resolution: {integrity: sha512-FmGoeD4S05ewj+AkhTY+D+myDvXI6eL27FjHIjoyUkO/uw7WZD1fBVs0QxeYWa7E17CUHJaYX/RUGISCtcrG4Q==}
    engines: {node: '>= 12.0.0'}

  locate-path@6.0.0:
    resolution: {integrity: sha512-iPZK6eYjbxRu3uB4/WZ3EsEIMJFMqAoopl3R+zuq0UjcAm/MO6KCweDgPfP3elTztoKP3KtnVHxTn2NHBSDVUw==}
    engines: {node: '>=10'}

  lodash.merge@4.6.2:
    resolution: {integrity: sha512-0KpjqXRVvrYyCsX1swR/XTK0va6VQkQM6MNo7PqW77ByjAhoARA8EfrP1N4+KlKj8YS0ZUCtRT/YUuhyYDujIQ==}

  lodash@4.17.21:
    resolution: {integrity: sha512-v2kDEe57lecTulaDIuNTPy3Ry4gLGJ6Z1O3vE1krgXZNrsQ+LFTGHVxVjcXPs17LhbZVGedAJv8XZ1tvj5FvSg==}

  loose-envify@1.4.0:
    resolution: {integrity: sha512-lyuxPGr/Wfhrlem2CL/UcnUc1zcqKAImBDzukY7Y5F/yQiNdko6+fRLevlw1HgMySw7f611UIY408EtxRSoK3Q==}
    hasBin: true

  lucide-react@0.475.0:
    resolution: {integrity: sha512-NJzvVu1HwFVeZ+Gwq2q00KygM1aBhy/ZrhY9FsAgJtpB+E4R7uxRk9M2iKvHa6/vNxZydIB59htha4c2vvwvVg==}
    peerDependencies:
      react: ^16.5.1 || ^17.0.0 || ^18.0.0 || ^19.0.0

  math-intrinsics@1.1.0:
    resolution: {integrity: sha512-/IXtbwEk5HTPyEwyKX6hGkYXxM9nbj64B+ilVJnC/R6B0pH5G4V3b0pVbL7DBj4tkhBAppbQUlf6F6Xl9LHu1g==}
    engines: {node: '>= 0.4'}

  merge2@1.4.1:
    resolution: {integrity: sha512-8q7VEgMJW4J8tcfVPy8g09NcQwZdbwFEqhe/WZkoIzjn/3TGDwtOCYtXGxA3O8tPzpczCCDgv+P2P5y00ZJOOg==}
    engines: {node: '>= 8'}

  micromatch@4.0.8:
    resolution: {integrity: sha512-PXwfBhYu0hBCPw8Dn0E+WDYb7af3dSLVWKi3HGv84IdF4TyFoC0ysxFd0Goxw7nSv4T/PzEJQxsYsEiFCKo2BA==}
    engines: {node: '>=8.6'}

  mime-db@1.52.0:
    resolution: {integrity: sha512-sPU4uV7dYlvtWJxwwxHD0PuihVNiE7TyAbQ5SWxDCB9mUYvOgroQOwYQQOKPJ8CIbE+1ETVlOoK1UC2nU3gYvg==}
    engines: {node: '>= 0.6'}

  mime-types@2.1.35:
    resolution: {integrity: sha512-ZDY+bPm5zTTF+YpCrAU9nK0UgICYPT0QtT1NZWFv4s++TNkcgVaT0g6+4R2uI4MjQjzysHB1zxuWL50hzaeXiw==}
    engines: {node: '>= 0.6'}

  minimatch@3.1.2:
    resolution: {integrity: sha512-J7p63hRiAjw1NDEww1W7i37+ByIrOWO5XQQAzZ3VOcL0PNybwpfmV/N05zFAzwQ9USyEcX6t3UO+K5aqBQOIHw==}

  minimatch@9.0.5:
    resolution: {integrity: sha512-G6T0ZX48xgozx7587koeX9Ys2NYy6Gmv//P89sEte9V9whIapMNF4idKxnW2QtCcLiTWlb/wfCabAtAFWhhBow==}
    engines: {node: '>=16 || 14 >=14.17'}

  minimist@1.2.8:
    resolution: {integrity: sha512-2yyAR8qBkN3YuheJanUpWC5U3bb5osDywNB8RzDVlDwDHbocAJveqqj1u8+SVD7jkWT4yvsHCpWqqWqAxb0zCA==}

  motion-dom@12.4.5:
    resolution: {integrity: sha512-Q2xmhuyYug1CGTo0jdsL05EQ4RhIYXlggFS/yPhQQRNzbrhjKQ1tbjThx5Plv68aX31LsUQRq4uIkuDxdO5vRQ==}

  motion-utils@12.0.0:
    resolution: {integrity: sha512-MNFiBKbbqnmvOjkPyOKgHUp3Q6oiokLkI1bEwm5QA28cxMZrv0CbbBGDNmhF6DIXsi1pCQBSs0dX8xjeER1tmA==}

  ms@2.1.3:
    resolution: {integrity: sha512-6FlzubTLZG3J2a/NVCAleEhjzq5oxgHyaCU9yYXvcLsvoVaHJq/s5xXI6/XXP6tz7R9xAOtHnSO/tXtF3WRTlA==}

  nanoid@3.3.8:
    resolution: {integrity: sha512-WNLf5Sd8oZxOm+TzppcYk8gVOgP+l58xNy58D0nbUnOxOWRWvlcCV4kUF7ltmI6PsrLl/BgKEyS4mqsGChFN0w==}
    engines: {node: ^10 || ^12 || ^13.7 || ^14 || >=15.0.1}
    hasBin: true

  natural-compare@1.4.0:
    resolution: {integrity: sha512-OWND8ei3VtNC9h7V60qff3SVobHr996CTwgxubgyQYEpg290h9J0buyECNNJexkFm5sOajh5G116RYA1c8ZMSw==}

  next@15.2.0-canary.69:
    resolution: {integrity: sha512-+qipnBfBufXRaLn4FVTkVOKKjlR92pL+PT3BqhLVr9+mU0PAA1+S1nMXPgnQ+L9eeX0G8TfRfS6nNWP9YCyu9A==}
    engines: {node: ^18.18.0 || ^19.8.0 || >= 20.0.0}
    hasBin: true
    peerDependencies:
      '@opentelemetry/api': ^1.1.0
      '@playwright/test': ^1.41.2
      babel-plugin-react-compiler: '*'
      react: ^18.2.0 || 19.0.0-rc-de68d2f4-20241204 || ^19.0.0
      react-dom: ^18.2.0 || 19.0.0-rc-de68d2f4-20241204 || ^19.0.0
      sass: ^1.3.0
    peerDependenciesMeta:
      '@opentelemetry/api':
        optional: true
      '@playwright/test':
        optional: true
      babel-plugin-react-compiler:
        optional: true
      sass:
        optional: true

  object-assign@4.1.1:
    resolution: {integrity: sha512-rJgTQnkUnH1sFw8yT6VSU3zD3sWmu6sZhIseY8VX+GRu3P6F7Fu+JNDoXfklElbLJSnc3FUQHVe4cU5hj+BcUg==}
    engines: {node: '>=0.10.0'}

  object-inspect@1.13.4:
    resolution: {integrity: sha512-W67iLl4J2EXEGTbfeHCffrjDfitvLANg0UlX3wFUUSTx92KXRFegMHUVgSqE+wvhAbi4WqjGg9czysTV2Epbew==}
    engines: {node: '>= 0.4'}

  object-keys@1.1.1:
    resolution: {integrity: sha512-NuAESUOUMrlIXOfHKzD6bpPu3tYt3xvjNdRIQ+FeT0lNb4K8WR70CaDxhuNguS2XG+GjkyMwOzsN5ZktImfhLA==}
    engines: {node: '>= 0.4'}

  object.assign@4.1.7:
    resolution: {integrity: sha512-nK28WOo+QIjBkDduTINE4JkF/UJJKyf2EJxvJKfblDpyg0Q+pkOHNTL0Qwy6NP6FhE/EnzV73BxxqcJaXY9anw==}
    engines: {node: '>= 0.4'}

  object.entries@1.1.8:
    resolution: {integrity: sha512-cmopxi8VwRIAw/fkijJohSfpef5PdN0pMQJN6VC/ZKvn0LIknWD8KtgY6KlQdEc4tIjcQ3HxSMmnvtzIscdaYQ==}
    engines: {node: '>= 0.4'}

  object.fromentries@2.0.8:
    resolution: {integrity: sha512-k6E21FzySsSK5a21KRADBd/NGneRegFO5pLHfdQLpRDETUNJueLXs3WCzyQ3tFRDYgbq3KHGXfTbi2bs8WQ6rQ==}
    engines: {node: '>= 0.4'}

  object.groupby@1.0.3:
    resolution: {integrity: sha512-+Lhy3TQTuzXI5hevh8sBGqbmurHbbIjAi0Z4S63nthVLmLxfbj4T54a4CfZrXIrt9iP4mVAPYMo/v99taj3wjQ==}
    engines: {node: '>= 0.4'}

  object.values@1.2.1:
    resolution: {integrity: sha512-gXah6aZrcUxjWg2zR2MwouP2eHlCBzdV4pygudehaKXSGW4v2AsRQUK+lwwXhii6KFZcunEnmSUoYp5CXibxtA==}
    engines: {node: '>= 0.4'}

  optionator@0.9.4:
    resolution: {integrity: sha512-6IpQ7mKUxRcZNLIObR0hz7lxsapSSIYNZJwXPGeF0mTVqGKFIXj1DQcMoT22S3ROcLyY/rz0PWaWZ9ayWmad9g==}
    engines: {node: '>= 0.8.0'}

  own-keys@1.0.1:
    resolution: {integrity: sha512-qFOyK5PjiWZd+QQIh+1jhdb9LpxTF0qs7Pm8o5QHYZ0M3vKqSqzsZaEB6oWlxZ+q2sJBMI/Ktgd2N5ZwQoRHfg==}
    engines: {node: '>= 0.4'}

  p-limit@3.1.0:
    resolution: {integrity: sha512-TYOanM3wGwNGsZN2cVTYPArw454xnXj5qmWF1bEoAc4+cU/ol7GVh7odevjp1FNHduHc3KZMcFduxU5Xc6uJRQ==}
    engines: {node: '>=10'}

  p-locate@5.0.0:
    resolution: {integrity: sha512-LaNjtRWUBY++zB5nE/NwcaoMylSPk+S+ZHNB1TzdbMJMny6dynpAGt7X/tl/QYq3TIeE6nxHppbo2LGymrG5Pw==}
    engines: {node: '>=10'}

  parent-module@1.0.1:
    resolution: {integrity: sha512-GQ2EWRpQV8/o+Aw8YqtfZZPfNRWZYkbidE9k5rpl/hC3vtHHBfGm2Ifi6qWV+coDGkrUKZAxE3Lot5kcsRlh+g==}
    engines: {node: '>=6'}

  path-exists@4.0.0:
    resolution: {integrity: sha512-ak9Qy5Q7jYb2Wwcey5Fpvg2KoAc/ZIhLSLOSBmRmygPsGwkVVt0fZa0qrtMz+m6tJTAHfZQ8FnmB4MG4LWy7/w==}
    engines: {node: '>=8'}

  path-key@3.1.1:
    resolution: {integrity: sha512-ojmeN0qd+y0jszEtoY48r0Peq5dwMEkIlCOu6Q5f41lfkswXuKtYrhgoTpLnyIcHm24Uhqx+5Tqm2InSwLhE6Q==}
    engines: {node: '>=8'}

  path-parse@1.0.7:
    resolution: {integrity: sha512-LDJzPVEEEPR+y48z93A0Ed0yXb8pAByGWo/k5YYdYgpY2/2EsOsksJrq7lOHxryrVOn1ejG6oAp8ahvOIQD8sw==}

  picocolors@1.1.1:
    resolution: {integrity: sha512-xceH2snhtb5M9liqDsmEw56le376mTZkEX/jEb/RxNFyegNul7eNslCXP9FDj/Lcu0X8KEyMceP2ntpaHrDEVA==}

  picomatch@2.3.1:
    resolution: {integrity: sha512-JU3teHTNjmE2VCGFzuY8EXzCDVwEqB2a8fsIvwaStHhAWJEeVd1o1QD80CU6+ZdEXXSLbSsuLwJjkCBWqRQUVA==}
    engines: {node: '>=8.6'}

  picomatch@4.0.2:
    resolution: {integrity: sha512-M7BAV6Rlcy5u+m6oPhAPFgJTzAioX/6B0DxyvDlo9l8+T3nLKbrczg2WLUyzd45L8RqfUMyGPzekbMvX2Ldkwg==}
    engines: {node: '>=12'}

  possible-typed-array-names@1.1.0:
    resolution: {integrity: sha512-/+5VFTchJDoVj3bhoqi6UeymcD00DAwb1nJwamzPvHEszJ4FpF6SNNbUbOS8yI56qHzdV8eK0qEfOSiodkTdxg==}
    engines: {node: '>= 0.4'}

  postcss@8.4.31:
    resolution: {integrity: sha512-PS08Iboia9mts/2ygV3eLpY5ghnUcfLV/EXTOW1E2qYxJKGGBUtNjN76FYHnMs36RmARn41bC0AZmn+rR0OVpQ==}
    engines: {node: ^10 || ^12 || >=14}

  postcss@8.5.3:
    resolution: {integrity: sha512-dle9A3yYxlBSrt8Fu+IpjGT8SY8hN0mlaA6GY8t0P5PjIOZemULz/E2Bnm/2dcUOena75OTNkHI76uZBNUUq3A==}
    engines: {node: ^10 || ^12 || >=14}

  prelude-ls@1.2.1:
    resolution: {integrity: sha512-vkcDPrRZo1QZLbn5RLGPpg/WmIQ65qoWWhcGKf/b5eplkkarX0m9z8ppCat4mlOqUsWpyNuYgO3VRyrYHSzX5g==}
    engines: {node: '>= 0.8.0'}

  prettier@3.5.2:
    resolution: {integrity: sha512-lc6npv5PH7hVqozBR7lkBNOGXV9vMwROAPlumdBkX0wTbbzPu/U1hk5yL8p2pt4Xoc+2mkT8t/sow2YrV/M5qg==}
    engines: {node: '>=14'}
    hasBin: true

  prop-types@15.8.1:
    resolution: {integrity: sha512-oj87CgZICdulUohogVAR7AjlC0327U4el4L6eAvOqCeudMDVU0NThNaV+b9Df4dXgSP1gXMTnPdhfe/2qDH5cg==}

  proxy-from-env@1.1.0:
    resolution: {integrity: sha512-D+zkORCbA9f1tdWRK0RaCR3GPv50cMxcrz4X8k5LTSUD1Dkw47mKJEZQNunItRTkWwgtaUSo1RVFRIG9ZXiFYg==}

  punycode@2.3.1:
    resolution: {integrity: sha512-vYt7UD1U9Wg6138shLtLOvdAu+8DsC/ilFtEVHcH+wydcSpNE20AfSOduf6MkRFahL5FY7X1oU7nKVZFtfq8Fg==}
    engines: {node: '>=6'}

  queue-microtask@1.2.3:
    resolution: {integrity: sha512-NuaNSa6flKT5JaSYQzJok04JzTL1CA6aGhv5rfLW3PgqA+M2ChpZQnAC8h8i4ZFkBS8X5RqkDBHA7r4hej3K9A==}

  react-dom@19.0.0:
    resolution: {integrity: sha512-4GV5sHFG0e/0AD4X+ySy6UJd3jVl1iNsNHdpad0qhABJ11twS3TTBnseqsKurKcsNqCEFeGL3uLpVChpIO3QfQ==}
    peerDependencies:
      react: ^19.0.0

  react-intersection-observer@9.15.1:
    resolution: {integrity: sha512-vGrqYEVWXfH+AGu241uzfUpNK4HAdhCkSAyFdkMb9VWWXs6mxzBLpWCxEy9YcnDNY2g9eO6z7qUtTBdA9hc8pA==}
    peerDependencies:
      react: ^17.0.0 || ^18.0.0 || ^19.0.0
      react-dom: ^17.0.0 || ^18.0.0 || ^19.0.0
    peerDependenciesMeta:
      react-dom:
        optional: true

  react-is@16.13.1:
    resolution: {integrity: sha512-24e6ynE2H+OKt4kqsOvNd8kBpV65zoxbA4BVsEOB3ARVWQki/DHzaUoC5KuON/BiccDaCCTZBuOcfZs70kR8bQ==}

  react-remove-scroll-bar@2.3.8:
    resolution: {integrity: sha512-9r+yi9+mgU33AKcj6IbT9oRCO78WriSj6t/cF8DWBZJ9aOGPOTEDvdUDz1FwKim7QXWwmHqtdHnRJfhAxEG46Q==}
    engines: {node: '>=10'}
    peerDependencies:
      '@types/react': '*'
      react: ^16.8.0 || ^17.0.0 || ^18.0.0 || ^19.0.0
    peerDependenciesMeta:
      '@types/react':
        optional: true

  react-remove-scroll@2.6.3:
    resolution: {integrity: sha512-pnAi91oOk8g8ABQKGF5/M9qxmmOPxaAnopyTHYfqYEwJhyFrbbBtHuSgtKEoH0jpcxx5o3hXqH1mNd9/Oi+8iQ==}
    engines: {node: '>=10'}
    peerDependencies:
      '@types/react': '*'
      react: ^16.8.0 || ^17.0.0 || ^18.0.0 || ^19.0.0 || ^19.0.0-rc
    peerDependenciesMeta:
      '@types/react':
        optional: true

  react-style-singleton@2.2.3:
    resolution: {integrity: sha512-b6jSvxvVnyptAiLjbkWLE/lOnR4lfTtDAl+eUC7RZy+QQWc6wRzIV2CE6xBuMmDxc2qIihtDCZD5NPOFl7fRBQ==}
    engines: {node: '>=10'}
    peerDependencies:
      '@types/react': '*'
      react: ^16.8.0 || ^17.0.0 || ^18.0.0 || ^19.0.0 || ^19.0.0-rc
    peerDependenciesMeta:
      '@types/react':
        optional: true

  react@19.0.0:
    resolution: {integrity: sha512-V8AVnmPIICiWpGfm6GLzCR/W5FXLchHop40W4nXBmdlEceh16rCN8O8LNWm5bh5XUX91fh7KpA+W0TgMKmgTpQ==}
    engines: {node: '>=0.10.0'}

  reflect.getprototypeof@1.0.10:
    resolution: {integrity: sha512-00o4I+DVrefhv+nX0ulyi3biSHCPDe+yLv5o/p6d/UVlirijB8E16FtfwSAi4g3tcqrQ4lRAqQSoFEZJehYEcw==}
    engines: {node: '>= 0.4'}

  regexp.prototype.flags@1.5.4:
    resolution: {integrity: sha512-dYqgNSZbDwkaJ2ceRd9ojCGjBq+mOm9LmtXnAnEGyHhN/5R7iDW2TRw3h+o/jCFxus3P2LfWIIiwowAjANm7IA==}
    engines: {node: '>= 0.4'}

  resolve-from@4.0.0:
    resolution: {integrity: sha512-pb/MYmXstAkysRFx8piNI1tGFNQIFA3vkE3Gq4EuA1dF6gHp/+vgZqsCGJapvy8N3Q+4o7FwvquPJcnZ7RYy4g==}
    engines: {node: '>=4'}

  resolve-pkg-maps@1.0.0:
    resolution: {integrity: sha512-seS2Tj26TBVOC2NIc2rOe2y2ZO7efxITtLZcGSOnHHNOQ7CkiUBfw0Iw2ck6xkIhPwLhKNLS8BO+hEpngQlqzw==}

  resolve@1.22.10:
    resolution: {integrity: sha512-NPRy+/ncIMeDlTAsuqwKIiferiawhefFJtkNSW0qZJEqMEb+qBt/77B/jGeeek+F0uOeN05CDa6HXbbIgtVX4w==}
    engines: {node: '>= 0.4'}
    hasBin: true

  resolve@2.0.0-next.5:
    resolution: {integrity: sha512-U7WjGVG9sH8tvjW5SmGbQuui75FiyjAX72HX15DwBBwF9dNiQZRQAg9nnPhYy+TUnE0+VcrttuvNI8oSxZcocA==}
    hasBin: true

  reusify@1.0.4:
    resolution: {integrity: sha512-U9nH88a3fc/ekCF1l0/UP1IosiuIjyTh7hBvXVMHYgVcfGvt897Xguj2UOLDeI5BG2m7/uwyaLVT6fbtCwTyzw==}
    engines: {iojs: '>=1.0.0', node: '>=0.10.0'}

  run-parallel@1.2.0:
    resolution: {integrity: sha512-5l4VyZR86LZ/lDxZTR6jqL8AFE2S0IFLMP26AbjsLVADxHdhB/c0GUsH+y39UfCi3dzz8OlQuPmnaJOMoDHQBA==}

  safe-array-concat@1.1.3:
    resolution: {integrity: sha512-AURm5f0jYEOydBj7VQlVvDrjeFgthDdEF5H1dP+6mNpoXOMo1quQqJ4wvJDyRZ9+pO3kGWoOdmV08cSv2aJV6Q==}
    engines: {node: '>=0.4'}

  safe-push-apply@1.0.0:
    resolution: {integrity: sha512-iKE9w/Z7xCzUMIZqdBsp6pEQvwuEebH4vdpjcDWnyzaI6yl6O9FHvVpmGelvEHNsoY6wGblkxR6Zty/h00WiSA==}
    engines: {node: '>= 0.4'}

  safe-regex-test@1.1.0:
    resolution: {integrity: sha512-x/+Cz4YrimQxQccJf5mKEbIa1NzeCRNI5Ecl/ekmlYaampdNLPalVyIcCZNNH3MvmqBugV5TMYZXv0ljslUlaw==}
    engines: {node: '>= 0.4'}

  scheduler@0.25.0:
    resolution: {integrity: sha512-xFVuu11jh+xcO7JOAGJNOXld8/TcEHK/4CituBUeUb5hqxJLj9YuemAEuvm9gQ/+pgXYfbQuqAkiYu+u7YEsNA==}

  semver@6.3.1:
    resolution: {integrity: sha512-BR7VvDCVHO+q2xBEWskxS6DJE1qRnb7DxzUrogb71CWoSficBxYsiAGd+Kl0mmq/MprG9yArRkyrQxTO6XjMzA==}
    hasBin: true

  semver@7.7.1:
    resolution: {integrity: sha512-hlq8tAfn0m/61p4BVRcPzIGr6LKiMwo4VM6dGi6pt4qcRkmNzTcWq6eCEjEh+qXjkMDvPlOFFSGwQjoEa6gyMA==}
    engines: {node: '>=10'}
    hasBin: true

  set-function-length@1.2.2:
    resolution: {integrity: sha512-pgRc4hJ4/sNjWCSS9AmnS40x3bNMDTknHgL5UaMBTMyJnU90EgWh1Rz+MC9eFu4BuN/UwZjKQuY/1v3rM7HMfg==}
    engines: {node: '>= 0.4'}

  set-function-name@2.0.2:
    resolution: {integrity: sha512-7PGFlmtwsEADb0WYyvCMa1t+yke6daIG4Wirafur5kcf+MhUnPms1UeR0CKQdTZD81yESwMHbtn+TR+dMviakQ==}
    engines: {node: '>= 0.4'}

  set-proto@1.0.0:
    resolution: {integrity: sha512-RJRdvCo6IAnPdsvP/7m6bsQqNnn1FCBX5ZNtFL98MmFF/4xAIJTIg1YbHW5DC2W5SKZanrC6i4HsJqlajw/dZw==}
    engines: {node: '>= 0.4'}

  sharp@0.33.5:
    resolution: {integrity: sha512-haPVm1EkS9pgvHrQ/F3Xy+hgcuMV0Wm9vfIBSiwZ05k+xgb0PkBQpGsAA/oWdDobNaZTH5ppvHtzCFbnSEwHVw==}
    engines: {node: ^18.17.0 || ^20.3.0 || >=21.0.0}

  shebang-command@2.0.0:
    resolution: {integrity: sha512-kHxr2zZpYtdmrN1qDjrrX/Z1rR1kG8Dx+gkpK1G4eXmvXswmcE1hTWBWYUzlraYw1/yZp6YuDY77YtvbN0dmDA==}
    engines: {node: '>=8'}

  shebang-regex@3.0.0:
    resolution: {integrity: sha512-7++dFhtcx3353uBaq8DDR4NuxBetBzC7ZQOhmTQInHEd6bSrXdiEyzCvG07Z44UYdLShWUyXt5M/yhz8ekcb1A==}
    engines: {node: '>=8'}

  side-channel-list@1.0.0:
    resolution: {integrity: sha512-FCLHtRD/gnpCiCHEiJLOwdmFP+wzCmDEkc9y7NsYxeF4u7Btsn1ZuwgwJGxImImHicJArLP4R0yX4c2KCrMrTA==}
    engines: {node: '>= 0.4'}

  side-channel-map@1.0.1:
    resolution: {integrity: sha512-VCjCNfgMsby3tTdo02nbjtM/ewra6jPHmpThenkTYh8pG9ucZ/1P8So4u4FGBek/BjpOVsDCMoLA/iuBKIFXRA==}
    engines: {node: '>= 0.4'}

  side-channel-weakmap@1.0.2:
    resolution: {integrity: sha512-WPS/HvHQTYnHisLo9McqBHOJk2FkHO/tlpvldyrnem4aeQp4hai3gythswg6p01oSoTl58rcpiFAjF2br2Ak2A==}
    engines: {node: '>= 0.4'}

  side-channel@1.1.0:
    resolution: {integrity: sha512-ZX99e6tRweoUXqR+VBrslhda51Nh5MTQwou5tnUDgbtyM0dBgmhEDtWGP/xbKn6hqfPRHujUNwz5fy/wbbhnpw==}
    engines: {node: '>= 0.4'}

  simple-swizzle@0.2.2:
    resolution: {integrity: sha512-JA//kQgZtbuY83m+xT+tXJkmJncGMTFT+C+g2h2R9uxkYIrE2yy9sgmcLhCnw57/WSD+Eh3J97FPEDFnbXnDUg==}

  source-map-js@1.2.1:
    resolution: {integrity: sha512-UXWMKhLOwVKb728IUtQPXxfYU+usdybtUrK/8uGE8CQMvrhOpwvzDBwj0QhSL7MQc7vIsISBG8VQ8+IDQxpfQA==}
    engines: {node: '>=0.10.0'}

  stable-hash@0.0.4:
    resolution: {integrity: sha512-LjdcbuBeLcdETCrPn9i8AYAZ1eCtu4ECAWtP7UleOiZ9LzVxRzzUZEoZ8zB24nhkQnDWyET0I+3sWokSDS3E7g==}

  streamsearch@1.1.0:
    resolution: {integrity: sha512-Mcc5wHehp9aXz1ax6bZUyY5afg9u2rv5cqQI3mRrYkGC8rW2hM02jWuwjtL++LS5qinSyhj2QfLyNsuc+VsExg==}
    engines: {node: '>=10.0.0'}

  string.prototype.includes@2.0.1:
    resolution: {integrity: sha512-o7+c9bW6zpAdJHTtujeePODAhkuicdAryFsfVKwA+wGw89wJ4GTY484WTucM9hLtDEOpOvI+aHnzqnC5lHp4Rg==}
    engines: {node: '>= 0.4'}

  string.prototype.matchall@4.0.12:
    resolution: {integrity: sha512-6CC9uyBL+/48dYizRf7H7VAYCMCNTBeM78x/VTUe9bFEaxBepPJDa1Ow99LqI/1yF7kuy7Q3cQsYMrcjGUcskA==}
    engines: {node: '>= 0.4'}

  string.prototype.repeat@1.0.0:
    resolution: {integrity: sha512-0u/TldDbKD8bFCQ/4f5+mNRrXwZ8hg2w7ZR8wa16e8z9XpePWl3eGEcUD0OXpEH/VJH/2G3gjUtR3ZOiBe2S/w==}

  string.prototype.trim@1.2.10:
    resolution: {integrity: sha512-Rs66F0P/1kedk5lyYyH9uBzuiI/kNRmwJAR9quK6VOtIpZ2G+hMZd+HQbbv25MgCA6gEffoMZYxlTod4WcdrKA==}
    engines: {node: '>= 0.4'}

  string.prototype.trimend@1.0.9:
    resolution: {integrity: sha512-G7Ok5C6E/j4SGfyLCloXTrngQIQU3PWtXGst3yM7Bea9FRURf1S42ZHlZZtsNque2FN2PoUhfZXYLNWwEr4dLQ==}
    engines: {node: '>= 0.4'}

  string.prototype.trimstart@1.0.8:
    resolution: {integrity: sha512-UXSH262CSZY1tfu3G3Secr6uGLCFVPMhIqHjlgCUtCCcgihYc/xKs9djMTMUOb2j1mVSeU8EU6NWc/iQKU6Gfg==}
    engines: {node: '>= 0.4'}

  strip-bom@3.0.0:
    resolution: {integrity: sha512-vavAMRXOgBVNF6nyEEmL3DBK19iRpDcoIwW+swQ+CbGiu7lju6t+JklA1MHweoWtadgt4ISVUsXLyDq34ddcwA==}
    engines: {node: '>=4'}

  strip-json-comments@3.1.1:
    resolution: {integrity: sha512-6fPc+R4ihwqP6N/aIv2f1gMH8lOVtWQHoqC4yK6oSDVVocumAsfCqjkXnqiYMhmMwS/mEHLp7Vehlt3ql6lEig==}
    engines: {node: '>=8'}

  styled-jsx@5.1.6:
    resolution: {integrity: sha512-qSVyDTeMotdvQYoHWLNGwRFJHC+i+ZvdBRYosOFgC+Wg1vx4frN2/RG/NA7SYqqvKNLf39P2LSRA2pu6n0XYZA==}
    engines: {node: '>= 12.0.0'}
    peerDependencies:
      '@babel/core': '*'
      babel-plugin-macros: '*'
      react: '>= 16.8.0 || 17.x.x || ^18.0.0-0 || ^19.0.0-0'
    peerDependenciesMeta:
      '@babel/core':
        optional: true
      babel-plugin-macros:
        optional: true

  supports-color@7.2.0:
    resolution: {integrity: sha512-qpCAvRl9stuOHveKsn7HncJRvv501qIacKzQlO/+Lwxc9+0q2wLyv4Dfvt80/DPn2pqOBsJdDiogXGR9+OvwRw==}
    engines: {node: '>=8'}

  supports-preserve-symlinks-flag@1.0.0:
    resolution: {integrity: sha512-ot0WnXS9fgdkgIcePe6RHNk1WA8+muPa6cSjeR3V8K27q9BB1rTE3R1p7Hv0z1ZyAc8s6Vvv8DIyWf681MAt0w==}
    engines: {node: '>= 0.4'}

  tailwind-merge@3.0.2:
    resolution: {integrity: sha512-l7z+OYZ7mu3DTqrL88RiKrKIqO3NcpEO8V/Od04bNpvk0kiIFndGEoqfuzvj4yuhRkHKjRkII2z+KS2HfPcSxw==}

  tailwindcss-animate@1.0.7:
    resolution: {integrity: sha512-bl6mpH3T7I3UFxuvDEXLxy/VuFxBk5bbzplh7tXI68mwMokNYd1t9qPBHlnyTwfa4JGC4zP516I1hYYtQ/vspA==}
    peerDependencies:
      tailwindcss: '>=3.0.0 || insiders'

  tailwindcss@4.0.8:
    resolution: {integrity: sha512-Me7N5CKR+D2A1xdWA5t5+kjjT7bwnxZOE6/yDI/ixJdJokszsn2n++mdU5yJwrsTpqFX2B9ZNMBJDwcqk9C9lw==}

  tapable@2.2.1:
    resolution: {integrity: sha512-GNzQvQTOIP6RyTfE2Qxb8ZVlNmw0n88vp1szwWRimP02mnTsx3Wtn5qRdqY9w2XduFNUgvOwhNnQsjwCp+kqaQ==}
    engines: {node: '>=6'}

  tinyglobby@0.2.12:
    resolution: {integrity: sha512-qkf4trmKSIiMTs/E63cxH+ojC2unam7rJ0WrauAzpT3ECNTxGRMlaXxVbfxMUC/w0LaYk6jQ4y/nGR9uBO3tww==}
    engines: {node: '>=12.0.0'}

  to-regex-range@5.0.1:
    resolution: {integrity: sha512-65P7iz6X5yEr1cwcgvQxbbIw7Uk3gOy5dIdtZ4rDveLqhrdJP+Li/Hx6tyK0NEb+2GCyneCMJiGqrADCSNk8sQ==}
    engines: {node: '>=8.0'}

  ts-api-utils@2.0.1:
    resolution: {integrity: sha512-dnlgjFSVetynI8nzgJ+qF62efpglpWRk8isUEWZGWlJYySCTD6aKvbUDu+zbPeDakk3bg5H4XpitHukgfL1m9w==}
    engines: {node: '>=18.12'}
    peerDependencies:
      typescript: '>=4.8.4'

  tsconfig-paths@3.15.0:
    resolution: {integrity: sha512-2Ac2RgzDe/cn48GvOe3M+o82pEFewD3UPbyoUHHdKasHwJKjds4fLXWf/Ux5kATBKN20oaFGu+jbElp1pos0mg==}

  tslib@2.8.1:
    resolution: {integrity: sha512-oJFu94HQb+KVduSUQL7wnpmqnfmLsOA/nAh6b6EH0wCEoK0/mPeXU6c3wKDV83MkOuHPRHtSXKKU99IBazS/2w==}

  type-check@0.4.0:
    resolution: {integrity: sha512-XleUoc9uwGXqjWwXaUTZAmzMcFZ5858QA2vvx1Ur5xIcixXIP+8LnFDgRplU30us6teqdlskFfu+ae4K79Ooew==}
    engines: {node: '>= 0.8.0'}

  typed-array-buffer@1.0.3:
    resolution: {integrity: sha512-nAYYwfY3qnzX30IkA6AQZjVbtK6duGontcQm1WSG1MD94YLqK0515GNApXkoxKOWMusVssAHWLh9SeaoefYFGw==}
    engines: {node: '>= 0.4'}

  typed-array-byte-length@1.0.3:
    resolution: {integrity: sha512-BaXgOuIxz8n8pIq3e7Atg/7s+DpiYrxn4vdot3w9KbnBhcRQq6o3xemQdIfynqSeXeDrF32x+WvfzmOjPiY9lg==}
    engines: {node: '>= 0.4'}

  typed-array-byte-offset@1.0.4:
    resolution: {integrity: sha512-bTlAFB/FBYMcuX81gbL4OcpH5PmlFHqlCCpAl8AlEzMz5k53oNDvN8p1PNOWLEmI2x4orp3raOFB51tv9X+MFQ==}
    engines: {node: '>= 0.4'}

  typed-array-length@1.0.7:
    resolution: {integrity: sha512-3KS2b+kL7fsuk/eJZ7EQdnEmQoaho/r6KUef7hxvltNA5DR8NAUM+8wJMbJyZ4G9/7i3v5zPBIMN5aybAh2/Jg==}
    engines: {node: '>= 0.4'}

  typescript@5.7.3:
    resolution: {integrity: sha512-84MVSjMEHP+FQRPy3pX9sTVV/INIex71s9TL2Gm5FG/WG1SqXeKyZ0k7/blY/4FdOzI12CBy1vGc4og/eus0fw==}
    engines: {node: '>=14.17'}
    hasBin: true

  unbox-primitive@1.1.0:
    resolution: {integrity: sha512-nWJ91DjeOkej/TA8pXQ3myruKpKEYgqvpw9lz4OPHj/NWFNluYrjbz9j01CJ8yKQd2g4jFoOkINCTW2I5LEEyw==}
    engines: {node: '>= 0.4'}

  undici-types@6.19.8:
    resolution: {integrity: sha512-ve2KP6f/JnbPBFyobGHuerC9g1FYGn/F8n1LWTwNxCEzd6IfqTwUQcNXgEtmmQ6DlRrC1hrSrBnCZPokRrDHjw==}

  uri-js@4.4.1:
    resolution: {integrity: sha512-7rKUyy33Q1yc98pQ1DAmLtwX109F7TIfWlW1Ydo8Wl1ii1SeHieeh0HHfPeL2fMXK6z0s8ecKs9frCuLJvndBg==}

  use-callback-ref@1.3.3:
    resolution: {integrity: sha512-jQL3lRnocaFtu3V00JToYz/4QkNWswxijDaCVNZRiRTO3HQDLsdu1ZtmIUvV4yPp+rvWm5j0y0TG/S61cuijTg==}
    engines: {node: '>=10'}
    peerDependencies:
      '@types/react': '*'
      react: ^16.8.0 || ^17.0.0 || ^18.0.0 || ^19.0.0 || ^19.0.0-rc
    peerDependenciesMeta:
      '@types/react':
        optional: true

  use-sidecar@1.1.3:
    resolution: {integrity: sha512-Fedw0aZvkhynoPYlA5WXrMCAMm+nSWdZt6lzJQ7Ok8S6Q+VsHmHpRWndVRJ8Be0ZbkfPc5LRYH+5XrzXcEeLRQ==}
    engines: {node: '>=10'}
    peerDependencies:
      '@types/react': '*'
      react: ^16.8.0 || ^17.0.0 || ^18.0.0 || ^19.0.0 || ^19.0.0-rc
    peerDependenciesMeta:
      '@types/react':
        optional: true

  which-boxed-primitive@1.1.1:
    resolution: {integrity: sha512-TbX3mj8n0odCBFVlY8AxkqcHASw3L60jIuF8jFP78az3C2YhmGvqbHBpAjTRH2/xqYunrJ9g1jSyjCjpoWzIAA==}
    engines: {node: '>= 0.4'}

  which-builtin-type@1.2.1:
    resolution: {integrity: sha512-6iBczoX+kDQ7a3+YJBnh3T+KZRxM/iYNPXicqk66/Qfm1b93iu+yOImkg0zHbj5LNOcNv1TEADiZ0xa34B4q6Q==}
    engines: {node: '>= 0.4'}

  which-collection@1.0.2:
    resolution: {integrity: sha512-K4jVyjnBdgvc86Y6BkaLZEN933SwYOuBFkdmBu9ZfkcAbdVbpITnDmjvZ/aQjRXQrv5EPkTnD1s39GiiqbngCw==}
    engines: {node: '>= 0.4'}

  which-typed-array@1.1.18:
    resolution: {integrity: sha512-qEcY+KJYlWyLH9vNbsr6/5j59AXk5ni5aakf8ldzBvGde6Iz4sxZGkJyWSAueTG7QhOvNRYb1lDdFmL5Td0QKA==}
    engines: {node: '>= 0.4'}

  which@2.0.2:
    resolution: {integrity: sha512-BLI3Tl1TW3Pvl70l3yq3Y64i+awpwXqsGBYWkkqMtnbXgrMD+yj7rhW0kuEDxzJaYXGjEW5ogapKNMEKNMjibA==}
    engines: {node: '>= 8'}
    hasBin: true

  word-wrap@1.2.5:
    resolution: {integrity: sha512-BN22B5eaMMI9UMtjrGd5g5eCYPpCPDUy0FJXbYsaT5zYxjFOckS53SQDE3pWkVoWpHXVb3BrYcEN4Twa55B5cA==}
    engines: {node: '>=0.10.0'}

  yocto-queue@0.1.0:
    resolution: {integrity: sha512-rVksvsnNCdJ/ohGc6xgPwyN8eheCxsiLM8mxuE/t/mOVqJewPuO1miLpTHQiRgTKCLexL4MeAFVagts7HmNZ2Q==}
    engines: {node: '>=10'}

snapshots:

  '@alloc/quick-lru@5.2.0': {}

  '@emnapi/runtime@1.3.1':
    dependencies:
      tslib: 2.8.1
    optional: true

  '@eslint-community/eslint-utils@4.4.1(eslint@9.21.0(jiti@2.4.2))':
    dependencies:
      eslint: 9.21.0(jiti@2.4.2)
      eslint-visitor-keys: 3.4.3

  '@eslint-community/regexpp@4.12.1': {}

  '@eslint/config-array@0.19.2':
    dependencies:
      '@eslint/object-schema': 2.1.6
      debug: 4.4.0
      minimatch: 3.1.2
    transitivePeerDependencies:
      - supports-color

  '@eslint/core@0.12.0':
    dependencies:
      '@types/json-schema': 7.0.15

  '@eslint/eslintrc@3.3.0':
    dependencies:
      ajv: 6.12.6
      debug: 4.4.0
      espree: 10.3.0
      globals: 14.0.0
      ignore: 5.3.2
      import-fresh: 3.3.1
      js-yaml: 4.1.0
      minimatch: 3.1.2
      strip-json-comments: 3.1.1
    transitivePeerDependencies:
      - supports-color

  '@eslint/js@9.21.0': {}

  '@eslint/object-schema@2.1.6': {}

  '@eslint/plugin-kit@0.2.7':
    dependencies:
      '@eslint/core': 0.12.0
      levn: 0.4.1

  '@humanfs/core@0.19.1': {}

  '@humanfs/node@0.16.6':
    dependencies:
      '@humanfs/core': 0.19.1
      '@humanwhocodes/retry': 0.3.1

  '@humanwhocodes/module-importer@1.0.1': {}

  '@humanwhocodes/retry@0.3.1': {}

  '@humanwhocodes/retry@0.4.2': {}

  '@img/sharp-darwin-arm64@0.33.5':
    optionalDependencies:
      '@img/sharp-libvips-darwin-arm64': 1.0.4
    optional: true

  '@img/sharp-darwin-x64@0.33.5':
    optionalDependencies:
      '@img/sharp-libvips-darwin-x64': 1.0.4
    optional: true

  '@img/sharp-libvips-darwin-arm64@1.0.4':
    optional: true

  '@img/sharp-libvips-darwin-x64@1.0.4':
    optional: true

  '@img/sharp-libvips-linux-arm64@1.0.4':
    optional: true

  '@img/sharp-libvips-linux-arm@1.0.5':
    optional: true

  '@img/sharp-libvips-linux-s390x@1.0.4':
    optional: true

  '@img/sharp-libvips-linux-x64@1.0.4':
    optional: true

  '@img/sharp-libvips-linuxmusl-arm64@1.0.4':
    optional: true

  '@img/sharp-libvips-linuxmusl-x64@1.0.4':
    optional: true

  '@img/sharp-linux-arm64@0.33.5':
    optionalDependencies:
      '@img/sharp-libvips-linux-arm64': 1.0.4
    optional: true

  '@img/sharp-linux-arm@0.33.5':
    optionalDependencies:
      '@img/sharp-libvips-linux-arm': 1.0.5
    optional: true

  '@img/sharp-linux-s390x@0.33.5':
    optionalDependencies:
      '@img/sharp-libvips-linux-s390x': 1.0.4
    optional: true

  '@img/sharp-linux-x64@0.33.5':
    optionalDependencies:
      '@img/sharp-libvips-linux-x64': 1.0.4
    optional: true

  '@img/sharp-linuxmusl-arm64@0.33.5':
    optionalDependencies:
      '@img/sharp-libvips-linuxmusl-arm64': 1.0.4
    optional: true

  '@img/sharp-linuxmusl-x64@0.33.5':
    optionalDependencies:
      '@img/sharp-libvips-linuxmusl-x64': 1.0.4
    optional: true

  '@img/sharp-wasm32@0.33.5':
    dependencies:
      '@emnapi/runtime': 1.3.1
    optional: true

  '@img/sharp-win32-ia32@0.33.5':
    optional: true

  '@img/sharp-win32-x64@0.33.5':
    optional: true

  '@next/env@15.2.0-canary.69': {}

  '@next/eslint-plugin-next@15.2.0-canary.69':
    dependencies:
      fast-glob: 3.3.1

  '@next/swc-darwin-arm64@15.2.0-canary.69':
    optional: true

  '@next/swc-darwin-x64@15.2.0-canary.69':
    optional: true

  '@next/swc-linux-arm64-gnu@15.2.0-canary.69':
    optional: true

  '@next/swc-linux-arm64-musl@15.2.0-canary.69':
    optional: true

  '@next/swc-linux-x64-gnu@15.2.0-canary.69':
    optional: true

  '@next/swc-linux-x64-musl@15.2.0-canary.69':
    optional: true

  '@next/swc-win32-arm64-msvc@15.2.0-canary.69':
    optional: true

  '@next/swc-win32-x64-msvc@15.2.0-canary.69':
    optional: true

  '@nodelib/fs.scandir@2.1.5':
    dependencies:
      '@nodelib/fs.stat': 2.0.5
      run-parallel: 1.2.0

  '@nodelib/fs.stat@2.0.5': {}

  '@nodelib/fs.walk@1.2.8':
    dependencies:
      '@nodelib/fs.scandir': 2.1.5
      fastq: 1.19.0

  '@nolyfill/is-core-module@1.0.39': {}

  '@radix-ui/primitive@1.1.1': {}

  '@radix-ui/react-compose-refs@1.1.1(@types/react@19.0.10)(react@19.0.0)':
    dependencies:
      react: 19.0.0
    optionalDependencies:
      '@types/react': 19.0.10

  '@radix-ui/react-context@1.1.1(@types/react@19.0.10)(react@19.0.0)':
    dependencies:
      react: 19.0.0
    optionalDependencies:
      '@types/react': 19.0.10

  '@radix-ui/react-dialog@1.1.6(@types/react-dom@19.0.4(@types/react@19.0.10))(@types/react@19.0.10)(react-dom@19.0.0(react@19.0.0))(react@19.0.0)':
    dependencies:
      '@radix-ui/primitive': 1.1.1
      '@radix-ui/react-compose-refs': 1.1.1(@types/react@19.0.10)(react@19.0.0)
      '@radix-ui/react-context': 1.1.1(@types/react@19.0.10)(react@19.0.0)
      '@radix-ui/react-dismissable-layer': 1.1.5(@types/react-dom@19.0.4(@types/react@19.0.10))(@types/react@19.0.10)(react-dom@19.0.0(react@19.0.0))(react@19.0.0)
      '@radix-ui/react-focus-guards': 1.1.1(@types/react@19.0.10)(react@19.0.0)
      '@radix-ui/react-focus-scope': 1.1.2(@types/react-dom@19.0.4(@types/react@19.0.10))(@types/react@19.0.10)(react-dom@19.0.0(react@19.0.0))(react@19.0.0)
      '@radix-ui/react-id': 1.1.0(@types/react@19.0.10)(react@19.0.0)
      '@radix-ui/react-portal': 1.1.4(@types/react-dom@19.0.4(@types/react@19.0.10))(@types/react@19.0.10)(react-dom@19.0.0(react@19.0.0))(react@19.0.0)
      '@radix-ui/react-presence': 1.1.2(@types/react-dom@19.0.4(@types/react@19.0.10))(@types/react@19.0.10)(react-dom@19.0.0(react@19.0.0))(react@19.0.0)
      '@radix-ui/react-primitive': 2.0.2(@types/react-dom@19.0.4(@types/react@19.0.10))(@types/react@19.0.10)(react-dom@19.0.0(react@19.0.0))(react@19.0.0)
      '@radix-ui/react-slot': 1.1.2(@types/react@19.0.10)(react@19.0.0)
      '@radix-ui/react-use-controllable-state': 1.1.0(@types/react@19.0.10)(react@19.0.0)
      aria-hidden: 1.2.4
      react: 19.0.0
      react-dom: 19.0.0(react@19.0.0)
      react-remove-scroll: 2.6.3(@types/react@19.0.10)(react@19.0.0)
    optionalDependencies:
      '@types/react': 19.0.10
      '@types/react-dom': 19.0.4(@types/react@19.0.10)

  '@radix-ui/react-dismissable-layer@1.1.5(@types/react-dom@19.0.4(@types/react@19.0.10))(@types/react@19.0.10)(react-dom@19.0.0(react@19.0.0))(react@19.0.0)':
    dependencies:
      '@radix-ui/primitive': 1.1.1
      '@radix-ui/react-compose-refs': 1.1.1(@types/react@19.0.10)(react@19.0.0)
      '@radix-ui/react-primitive': 2.0.2(@types/react-dom@19.0.4(@types/react@19.0.10))(@types/react@19.0.10)(react-dom@19.0.0(react@19.0.0))(react@19.0.0)
      '@radix-ui/react-use-callback-ref': 1.1.0(@types/react@19.0.10)(react@19.0.0)
      '@radix-ui/react-use-escape-keydown': 1.1.0(@types/react@19.0.10)(react@19.0.0)
      react: 19.0.0
      react-dom: 19.0.0(react@19.0.0)
    optionalDependencies:
      '@types/react': 19.0.10
      '@types/react-dom': 19.0.4(@types/react@19.0.10)

  '@radix-ui/react-focus-guards@1.1.1(@types/react@19.0.10)(react@19.0.0)':
    dependencies:
      react: 19.0.0
    optionalDependencies:
      '@types/react': 19.0.10

  '@radix-ui/react-focus-scope@1.1.2(@types/react-dom@19.0.4(@types/react@19.0.10))(@types/react@19.0.10)(react-dom@19.0.0(react@19.0.0))(react@19.0.0)':
    dependencies:
      '@radix-ui/react-compose-refs': 1.1.1(@types/react@19.0.10)(react@19.0.0)
      '@radix-ui/react-primitive': 2.0.2(@types/react-dom@19.0.4(@types/react@19.0.10))(@types/react@19.0.10)(react-dom@19.0.0(react@19.0.0))(react@19.0.0)
      '@radix-ui/react-use-callback-ref': 1.1.0(@types/react@19.0.10)(react@19.0.0)
      react: 19.0.0
      react-dom: 19.0.0(react@19.0.0)
    optionalDependencies:
      '@types/react': 19.0.10
      '@types/react-dom': 19.0.4(@types/react@19.0.10)

  '@radix-ui/react-id@1.1.0(@types/react@19.0.10)(react@19.0.0)':
    dependencies:
      '@radix-ui/react-use-layout-effect': 1.1.0(@types/react@19.0.10)(react@19.0.0)
      react: 19.0.0
    optionalDependencies:
      '@types/react': 19.0.10

  '@radix-ui/react-portal@1.1.4(@types/react-dom@19.0.4(@types/react@19.0.10))(@types/react@19.0.10)(react-dom@19.0.0(react@19.0.0))(react@19.0.0)':
    dependencies:
      '@radix-ui/react-primitive': 2.0.2(@types/react-dom@19.0.4(@types/react@19.0.10))(@types/react@19.0.10)(react-dom@19.0.0(react@19.0.0))(react@19.0.0)
      '@radix-ui/react-use-layout-effect': 1.1.0(@types/react@19.0.10)(react@19.0.0)
      react: 19.0.0
      react-dom: 19.0.0(react@19.0.0)
    optionalDependencies:
      '@types/react': 19.0.10
      '@types/react-dom': 19.0.4(@types/react@19.0.10)

  '@radix-ui/react-presence@1.1.2(@types/react-dom@19.0.4(@types/react@19.0.10))(@types/react@19.0.10)(react-dom@19.0.0(react@19.0.0))(react@19.0.0)':
    dependencies:
      '@radix-ui/react-compose-refs': 1.1.1(@types/react@19.0.10)(react@19.0.0)
      '@radix-ui/react-use-layout-effect': 1.1.0(@types/react@19.0.10)(react@19.0.0)
      react: 19.0.0
      react-dom: 19.0.0(react@19.0.0)
    optionalDependencies:
      '@types/react': 19.0.10
      '@types/react-dom': 19.0.4(@types/react@19.0.10)

  '@radix-ui/react-primitive@2.0.2(@types/react-dom@19.0.4(@types/react@19.0.10))(@types/react@19.0.10)(react-dom@19.0.0(react@19.0.0))(react@19.0.0)':
    dependencies:
      '@radix-ui/react-slot': 1.1.2(@types/react@19.0.10)(react@19.0.0)
      react: 19.0.0
      react-dom: 19.0.0(react@19.0.0)
    optionalDependencies:
      '@types/react': 19.0.10
      '@types/react-dom': 19.0.4(@types/react@19.0.10)

  '@radix-ui/react-slot@1.1.2(@types/react@19.0.10)(react@19.0.0)':
    dependencies:
      '@radix-ui/react-compose-refs': 1.1.1(@types/react@19.0.10)(react@19.0.0)
      react: 19.0.0
    optionalDependencies:
      '@types/react': 19.0.10

  '@radix-ui/react-use-callback-ref@1.1.0(@types/react@19.0.10)(react@19.0.0)':
    dependencies:
      react: 19.0.0
    optionalDependencies:
      '@types/react': 19.0.10

  '@radix-ui/react-use-controllable-state@1.1.0(@types/react@19.0.10)(react@19.0.0)':
    dependencies:
      '@radix-ui/react-use-callback-ref': 1.1.0(@types/react@19.0.10)(react@19.0.0)
      react: 19.0.0
    optionalDependencies:
      '@types/react': 19.0.10

  '@radix-ui/react-use-escape-keydown@1.1.0(@types/react@19.0.10)(react@19.0.0)':
    dependencies:
      '@radix-ui/react-use-callback-ref': 1.1.0(@types/react@19.0.10)(react@19.0.0)
      react: 19.0.0
    optionalDependencies:
      '@types/react': 19.0.10

  '@radix-ui/react-use-layout-effect@1.1.0(@types/react@19.0.10)(react@19.0.0)':
    dependencies:
      react: 19.0.0
    optionalDependencies:
      '@types/react': 19.0.10

  '@rtsao/scc@1.1.0': {}

  '@rushstack/eslint-patch@1.10.5': {}

  '@swc/counter@0.1.3': {}

  '@swc/helpers@0.5.15':
    dependencies:
      tslib: 2.8.1

  '@tailwindcss/node@4.0.8':
    dependencies:
      enhanced-resolve: 5.18.1
      jiti: 2.4.2
      tailwindcss: 4.0.8

  '@tailwindcss/oxide-android-arm64@4.0.8':
    optional: true

  '@tailwindcss/oxide-darwin-arm64@4.0.8':
    optional: true

  '@tailwindcss/oxide-darwin-x64@4.0.8':
    optional: true

  '@tailwindcss/oxide-freebsd-x64@4.0.8':
    optional: true

  '@tailwindcss/oxide-linux-arm-gnueabihf@4.0.8':
    optional: true

  '@tailwindcss/oxide-linux-arm64-gnu@4.0.8':
    optional: true

  '@tailwindcss/oxide-linux-arm64-musl@4.0.8':
    optional: true

  '@tailwindcss/oxide-linux-x64-gnu@4.0.8':
    optional: true

  '@tailwindcss/oxide-linux-x64-musl@4.0.8':
    optional: true

  '@tailwindcss/oxide-win32-arm64-msvc@4.0.8':
    optional: true

  '@tailwindcss/oxide-win32-x64-msvc@4.0.8':
    optional: true

  '@tailwindcss/oxide@4.0.8':
    optionalDependencies:
      '@tailwindcss/oxide-android-arm64': 4.0.8
      '@tailwindcss/oxide-darwin-arm64': 4.0.8
      '@tailwindcss/oxide-darwin-x64': 4.0.8
      '@tailwindcss/oxide-freebsd-x64': 4.0.8
      '@tailwindcss/oxide-linux-arm-gnueabihf': 4.0.8
      '@tailwindcss/oxide-linux-arm64-gnu': 4.0.8
      '@tailwindcss/oxide-linux-arm64-musl': 4.0.8
      '@tailwindcss/oxide-linux-x64-gnu': 4.0.8
      '@tailwindcss/oxide-linux-x64-musl': 4.0.8
      '@tailwindcss/oxide-win32-arm64-msvc': 4.0.8
      '@tailwindcss/oxide-win32-x64-msvc': 4.0.8

  '@tailwindcss/postcss@4.0.8':
    dependencies:
      '@alloc/quick-lru': 5.2.0
      '@tailwindcss/node': 4.0.8
      '@tailwindcss/oxide': 4.0.8
      lightningcss: 1.29.1
      postcss: 8.5.3
      tailwindcss: 4.0.8

  '@tanstack/query-core@5.66.4': {}

  '@tanstack/react-query@5.66.9(react@19.0.0)':
    dependencies:
      '@tanstack/query-core': 5.66.4
      react: 19.0.0

  '@types/axios@0.14.4':
    dependencies:
      axios: 1.7.9
    transitivePeerDependencies:
      - debug

  '@types/estree@1.0.6': {}

  '@types/json-schema@7.0.15': {}

  '@types/json5@0.0.29': {}

  '@types/lodash@4.17.15': {}

  '@types/node@20.17.19':
    dependencies:
      undici-types: 6.19.8

  '@types/react-dom@19.0.4(@types/react@19.0.10)':
    dependencies:
      '@types/react': 19.0.10

  '@types/react@19.0.10':
    dependencies:
      csstype: 3.1.3

  '@typescript-eslint/eslint-plugin@8.24.1(@typescript-eslint/parser@8.24.1(eslint@9.21.0(jiti@2.4.2))(typescript@5.7.3))(eslint@9.21.0(jiti@2.4.2))(typescript@5.7.3)':
    dependencies:
      '@eslint-community/regexpp': 4.12.1
      '@typescript-eslint/parser': 8.24.1(eslint@9.21.0(jiti@2.4.2))(typescript@5.7.3)
      '@typescript-eslint/scope-manager': 8.24.1
      '@typescript-eslint/type-utils': 8.24.1(eslint@9.21.0(jiti@2.4.2))(typescript@5.7.3)
      '@typescript-eslint/utils': 8.24.1(eslint@9.21.0(jiti@2.4.2))(typescript@5.7.3)
      '@typescript-eslint/visitor-keys': 8.24.1
      eslint: 9.21.0(jiti@2.4.2)
      graphemer: 1.4.0
      ignore: 5.3.2
      natural-compare: 1.4.0
      ts-api-utils: 2.0.1(typescript@5.7.3)
      typescript: 5.7.3
    transitivePeerDependencies:
      - supports-color

  '@typescript-eslint/parser@8.24.1(eslint@9.21.0(jiti@2.4.2))(typescript@5.7.3)':
    dependencies:
      '@typescript-eslint/scope-manager': 8.24.1
      '@typescript-eslint/types': 8.24.1
      '@typescript-eslint/typescript-estree': 8.24.1(typescript@5.7.3)
      '@typescript-eslint/visitor-keys': 8.24.1
      debug: 4.4.0
      eslint: 9.21.0(jiti@2.4.2)
      typescript: 5.7.3
    transitivePeerDependencies:
      - supports-color

  '@typescript-eslint/scope-manager@8.24.1':
    dependencies:
      '@typescript-eslint/types': 8.24.1
      '@typescript-eslint/visitor-keys': 8.24.1

  '@typescript-eslint/type-utils@8.24.1(eslint@9.21.0(jiti@2.4.2))(typescript@5.7.3)':
    dependencies:
      '@typescript-eslint/typescript-estree': 8.24.1(typescript@5.7.3)
      '@typescript-eslint/utils': 8.24.1(eslint@9.21.0(jiti@2.4.2))(typescript@5.7.3)
      debug: 4.4.0
      eslint: 9.21.0(jiti@2.4.2)
      ts-api-utils: 2.0.1(typescript@5.7.3)
      typescript: 5.7.3
    transitivePeerDependencies:
      - supports-color

  '@typescript-eslint/types@8.24.1': {}

  '@typescript-eslint/typescript-estree@8.24.1(typescript@5.7.3)':
    dependencies:
      '@typescript-eslint/types': 8.24.1
      '@typescript-eslint/visitor-keys': 8.24.1
      debug: 4.4.0
      fast-glob: 3.3.3
      is-glob: 4.0.3
      minimatch: 9.0.5
      semver: 7.7.1
      ts-api-utils: 2.0.1(typescript@5.7.3)
      typescript: 5.7.3
    transitivePeerDependencies:
      - supports-color

  '@typescript-eslint/utils@8.24.1(eslint@9.21.0(jiti@2.4.2))(typescript@5.7.3)':
    dependencies:
      '@eslint-community/eslint-utils': 4.4.1(eslint@9.21.0(jiti@2.4.2))
      '@typescript-eslint/scope-manager': 8.24.1
      '@typescript-eslint/types': 8.24.1
      '@typescript-eslint/typescript-estree': 8.24.1(typescript@5.7.3)
      eslint: 9.21.0(jiti@2.4.2)
      typescript: 5.7.3
    transitivePeerDependencies:
      - supports-color

  '@typescript-eslint/visitor-keys@8.24.1':
    dependencies:
      '@typescript-eslint/types': 8.24.1
      eslint-visitor-keys: 4.2.0

  acorn-jsx@5.3.2(acorn@8.14.0):
    dependencies:
      acorn: 8.14.0

  acorn@8.14.0: {}

  ajv@6.12.6:
    dependencies:
      fast-deep-equal: 3.1.3
      fast-json-stable-stringify: 2.1.0
      json-schema-traverse: 0.4.1
      uri-js: 4.4.1

  ansi-styles@4.3.0:
    dependencies:
      color-convert: 2.0.1

  argparse@2.0.1: {}

  aria-hidden@1.2.4:
    dependencies:
      tslib: 2.8.1

  aria-query@5.3.2: {}

  array-buffer-byte-length@1.0.2:
    dependencies:
      call-bound: 1.0.3
      is-array-buffer: 3.0.5

  array-includes@3.1.8:
    dependencies:
      call-bind: 1.0.8
      define-properties: 1.2.1
      es-abstract: 1.23.9
      es-object-atoms: 1.1.1
      get-intrinsic: 1.3.0
      is-string: 1.1.1

  array.prototype.findlast@1.2.5:
    dependencies:
      call-bind: 1.0.8
      define-properties: 1.2.1
      es-abstract: 1.23.9
      es-errors: 1.3.0
      es-object-atoms: 1.1.1
      es-shim-unscopables: 1.1.0

  array.prototype.findlastindex@1.2.5:
    dependencies:
      call-bind: 1.0.8
      define-properties: 1.2.1
      es-abstract: 1.23.9
      es-errors: 1.3.0
      es-object-atoms: 1.1.1
      es-shim-unscopables: 1.1.0

  array.prototype.flat@1.3.3:
    dependencies:
      call-bind: 1.0.8
      define-properties: 1.2.1
      es-abstract: 1.23.9
      es-shim-unscopables: 1.1.0

  array.prototype.flatmap@1.3.3:
    dependencies:
      call-bind: 1.0.8
      define-properties: 1.2.1
      es-abstract: 1.23.9
      es-shim-unscopables: 1.1.0

  array.prototype.tosorted@1.1.4:
    dependencies:
      call-bind: 1.0.8
      define-properties: 1.2.1
      es-abstract: 1.23.9
      es-errors: 1.3.0
      es-shim-unscopables: 1.1.0

  arraybuffer.prototype.slice@1.0.4:
    dependencies:
      array-buffer-byte-length: 1.0.2
      call-bind: 1.0.8
      define-properties: 1.2.1
      es-abstract: 1.23.9
      es-errors: 1.3.0
      get-intrinsic: 1.3.0
      is-array-buffer: 3.0.5

  ast-types-flow@0.0.8: {}

  async-function@1.0.0: {}

  asynckit@0.4.0: {}

  available-typed-arrays@1.0.7:
    dependencies:
      possible-typed-array-names: 1.1.0

  axe-core@4.10.2: {}

  axios@1.7.9:
    dependencies:
      follow-redirects: 1.15.9
      form-data: 4.0.2
      proxy-from-env: 1.1.0
    transitivePeerDependencies:
      - debug

  axobject-query@4.1.0: {}

  balanced-match@1.0.2: {}

  brace-expansion@1.1.11:
    dependencies:
      balanced-match: 1.0.2
      concat-map: 0.0.1

  brace-expansion@2.0.1:
    dependencies:
      balanced-match: 1.0.2

  braces@3.0.3:
    dependencies:
      fill-range: 7.1.1

  busboy@1.6.0:
    dependencies:
      streamsearch: 1.1.0

  call-bind-apply-helpers@1.0.2:
    dependencies:
      es-errors: 1.3.0
      function-bind: 1.1.2

  call-bind@1.0.8:
    dependencies:
      call-bind-apply-helpers: 1.0.2
      es-define-property: 1.0.1
      get-intrinsic: 1.3.0
      set-function-length: 1.2.2

  call-bound@1.0.3:
    dependencies:
      call-bind-apply-helpers: 1.0.2
      get-intrinsic: 1.3.0

  callsites@3.1.0: {}

  caniuse-lite@1.0.30001700: {}

  chalk@4.1.2:
    dependencies:
      ansi-styles: 4.3.0
      supports-color: 7.2.0

  class-variance-authority@0.7.1:
    dependencies:
      clsx: 2.1.1

  client-only@0.0.1: {}

  clsx@2.1.1: {}

  color-convert@2.0.1:
    dependencies:
      color-name: 1.1.4

  color-name@1.1.4: {}

  color-string@1.9.1:
    dependencies:
      color-name: 1.1.4
      simple-swizzle: 0.2.2
    optional: true

  color@4.2.3:
    dependencies:
      color-convert: 2.0.1
      color-string: 1.9.1
    optional: true

  combined-stream@1.0.8:
    dependencies:
      delayed-stream: 1.0.0

  concat-map@0.0.1: {}

  cross-spawn@7.0.6:
    dependencies:
      path-key: 3.1.1
      shebang-command: 2.0.0
      which: 2.0.2

  csstype@3.1.3: {}

  damerau-levenshtein@1.0.8: {}

  data-view-buffer@1.0.2:
    dependencies:
      call-bound: 1.0.3
      es-errors: 1.3.0
      is-data-view: 1.0.2

  data-view-byte-length@1.0.2:
    dependencies:
      call-bound: 1.0.3
      es-errors: 1.3.0
      is-data-view: 1.0.2

  data-view-byte-offset@1.0.1:
    dependencies:
      call-bound: 1.0.3
      es-errors: 1.3.0
      is-data-view: 1.0.2

  debug@3.2.7:
    dependencies:
      ms: 2.1.3

  debug@4.4.0:
    dependencies:
      ms: 2.1.3

  deep-is@0.1.4: {}

  define-data-property@1.1.4:
    dependencies:
      es-define-property: 1.0.1
      es-errors: 1.3.0
      gopd: 1.2.0

  define-properties@1.2.1:
    dependencies:
      define-data-property: 1.1.4
      has-property-descriptors: 1.0.2
      object-keys: 1.1.1

  delayed-stream@1.0.0: {}

  detect-libc@1.0.3: {}

  detect-libc@2.0.3:
    optional: true

  detect-node-es@1.1.0: {}

  doctrine@2.1.0:
    dependencies:
      esutils: 2.0.3

  dunder-proto@1.0.1:
    dependencies:
      call-bind-apply-helpers: 1.0.2
      es-errors: 1.3.0
      gopd: 1.2.0

  emoji-regex@9.2.2: {}

  enhanced-resolve@5.18.1:
    dependencies:
      graceful-fs: 4.2.11
      tapable: 2.2.1

  es-abstract@1.23.9:
    dependencies:
      array-buffer-byte-length: 1.0.2
      arraybuffer.prototype.slice: 1.0.4
      available-typed-arrays: 1.0.7
      call-bind: 1.0.8
      call-bound: 1.0.3
      data-view-buffer: 1.0.2
      data-view-byte-length: 1.0.2
      data-view-byte-offset: 1.0.1
      es-define-property: 1.0.1
      es-errors: 1.3.0
      es-object-atoms: 1.1.1
      es-set-tostringtag: 2.1.0
      es-to-primitive: 1.3.0
      function.prototype.name: 1.1.8
      get-intrinsic: 1.3.0
      get-proto: 1.0.1
      get-symbol-description: 1.1.0
      globalthis: 1.0.4
      gopd: 1.2.0
      has-property-descriptors: 1.0.2
      has-proto: 1.2.0
      has-symbols: 1.1.0
      hasown: 2.0.2
      internal-slot: 1.1.0
      is-array-buffer: 3.0.5
      is-callable: 1.2.7
      is-data-view: 1.0.2
      is-regex: 1.2.1
      is-shared-array-buffer: 1.0.4
      is-string: 1.1.1
      is-typed-array: 1.1.15
      is-weakref: 1.1.1
      math-intrinsics: 1.1.0
      object-inspect: 1.13.4
      object-keys: 1.1.1
      object.assign: 4.1.7
      own-keys: 1.0.1
      regexp.prototype.flags: 1.5.4
      safe-array-concat: 1.1.3
      safe-push-apply: 1.0.0
      safe-regex-test: 1.1.0
      set-proto: 1.0.0
      string.prototype.trim: 1.2.10
      string.prototype.trimend: 1.0.9
      string.prototype.trimstart: 1.0.8
      typed-array-buffer: 1.0.3
      typed-array-byte-length: 1.0.3
      typed-array-byte-offset: 1.0.4
      typed-array-length: 1.0.7
      unbox-primitive: 1.1.0
      which-typed-array: 1.1.18

  es-define-property@1.0.1: {}

  es-errors@1.3.0: {}

  es-iterator-helpers@1.2.1:
    dependencies:
      call-bind: 1.0.8
      call-bound: 1.0.3
      define-properties: 1.2.1
      es-abstract: 1.23.9
      es-errors: 1.3.0
      es-set-tostringtag: 2.1.0
      function-bind: 1.1.2
      get-intrinsic: 1.3.0
      globalthis: 1.0.4
      gopd: 1.2.0
      has-property-descriptors: 1.0.2
      has-proto: 1.2.0
      has-symbols: 1.1.0
      internal-slot: 1.1.0
      iterator.prototype: 1.1.5
      safe-array-concat: 1.1.3

  es-object-atoms@1.1.1:
    dependencies:
      es-errors: 1.3.0

  es-set-tostringtag@2.1.0:
    dependencies:
      es-errors: 1.3.0
      get-intrinsic: 1.3.0
      has-tostringtag: 1.0.2
      hasown: 2.0.2

  es-shim-unscopables@1.1.0:
    dependencies:
      hasown: 2.0.2

  es-to-primitive@1.3.0:
    dependencies:
      is-callable: 1.2.7
      is-date-object: 1.1.0
      is-symbol: 1.1.1

  escape-string-regexp@4.0.0: {}

  eslint-config-next@15.2.0-canary.69(eslint@9.21.0(jiti@2.4.2))(typescript@5.7.3):
    dependencies:
      '@next/eslint-plugin-next': 15.2.0-canary.69
      '@rushstack/eslint-patch': 1.10.5
      '@typescript-eslint/eslint-plugin': 8.24.1(@typescript-eslint/parser@8.24.1(eslint@9.21.0(jiti@2.4.2))(typescript@5.7.3))(eslint@9.21.0(jiti@2.4.2))(typescript@5.7.3)
      '@typescript-eslint/parser': 8.24.1(eslint@9.21.0(jiti@2.4.2))(typescript@5.7.3)
      eslint: 9.21.0(jiti@2.4.2)
      eslint-import-resolver-node: 0.3.9
      eslint-import-resolver-typescript: 3.8.3(eslint-plugin-import@2.31.0)(eslint@9.21.0(jiti@2.4.2))
      eslint-plugin-import: 2.31.0(@typescript-eslint/parser@8.24.1(eslint@9.21.0(jiti@2.4.2))(typescript@5.7.3))(eslint-import-resolver-typescript@3.8.3)(eslint@9.21.0(jiti@2.4.2))
      eslint-plugin-jsx-a11y: 6.10.2(eslint@9.21.0(jiti@2.4.2))
      eslint-plugin-react: 7.37.4(eslint@9.21.0(jiti@2.4.2))
      eslint-plugin-react-hooks: 5.1.0(eslint@9.21.0(jiti@2.4.2))
    optionalDependencies:
      typescript: 5.7.3
    transitivePeerDependencies:
      - eslint-import-resolver-webpack
      - eslint-plugin-import-x
      - supports-color

  eslint-import-resolver-node@0.3.9:
    dependencies:
      debug: 3.2.7
      is-core-module: 2.16.1
      resolve: 1.22.10
    transitivePeerDependencies:
      - supports-color

  eslint-import-resolver-typescript@3.8.3(eslint-plugin-import@2.31.0)(eslint@9.21.0(jiti@2.4.2)):
    dependencies:
      '@nolyfill/is-core-module': 1.0.39
      debug: 4.4.0
      enhanced-resolve: 5.18.1
      eslint: 9.21.0(jiti@2.4.2)
      get-tsconfig: 4.10.0
      is-bun-module: 1.3.0
      stable-hash: 0.0.4
      tinyglobby: 0.2.12
    optionalDependencies:
      eslint-plugin-import: 2.31.0(@typescript-eslint/parser@8.24.1(eslint@9.21.0(jiti@2.4.2))(typescript@5.7.3))(eslint-import-resolver-typescript@3.8.3)(eslint@9.21.0(jiti@2.4.2))
    transitivePeerDependencies:
      - supports-color

  eslint-module-utils@2.12.0(@typescript-eslint/parser@8.24.1(eslint@9.21.0(jiti@2.4.2))(typescript@5.7.3))(eslint-import-resolver-node@0.3.9)(eslint-import-resolver-typescript@3.8.3)(eslint@9.21.0(jiti@2.4.2)):
    dependencies:
      debug: 3.2.7
    optionalDependencies:
      '@typescript-eslint/parser': 8.24.1(eslint@9.21.0(jiti@2.4.2))(typescript@5.7.3)
      eslint: 9.21.0(jiti@2.4.2)
      eslint-import-resolver-node: 0.3.9
      eslint-import-resolver-typescript: 3.8.3(eslint-plugin-import@2.31.0)(eslint@9.21.0(jiti@2.4.2))
    transitivePeerDependencies:
      - supports-color

  eslint-plugin-import@2.31.0(@typescript-eslint/parser@8.24.1(eslint@9.21.0(jiti@2.4.2))(typescript@5.7.3))(eslint-import-resolver-typescript@3.8.3)(eslint@9.21.0(jiti@2.4.2)):
    dependencies:
      '@rtsao/scc': 1.1.0
      array-includes: 3.1.8
      array.prototype.findlastindex: 1.2.5
      array.prototype.flat: 1.3.3
      array.prototype.flatmap: 1.3.3
      debug: 3.2.7
      doctrine: 2.1.0
      eslint: 9.21.0(jiti@2.4.2)
      eslint-import-resolver-node: 0.3.9
      eslint-module-utils: 2.12.0(@typescript-eslint/parser@8.24.1(eslint@9.21.0(jiti@2.4.2))(typescript@5.7.3))(eslint-import-resolver-node@0.3.9)(eslint-import-resolver-typescript@3.8.3)(eslint@9.21.0(jiti@2.4.2))
      hasown: 2.0.2
      is-core-module: 2.16.1
      is-glob: 4.0.3
      minimatch: 3.1.2
      object.fromentries: 2.0.8
      object.groupby: 1.0.3
      object.values: 1.2.1
      semver: 6.3.1
      string.prototype.trimend: 1.0.9
      tsconfig-paths: 3.15.0
    optionalDependencies:
      '@typescript-eslint/parser': 8.24.1(eslint@9.21.0(jiti@2.4.2))(typescript@5.7.3)
    transitivePeerDependencies:
      - eslint-import-resolver-typescript
      - eslint-import-resolver-webpack
      - supports-color

  eslint-plugin-jsx-a11y@6.10.2(eslint@9.21.0(jiti@2.4.2)):
    dependencies:
      aria-query: 5.3.2
      array-includes: 3.1.8
      array.prototype.flatmap: 1.3.3
      ast-types-flow: 0.0.8
      axe-core: 4.10.2
      axobject-query: 4.1.0
      damerau-levenshtein: 1.0.8
      emoji-regex: 9.2.2
      eslint: 9.21.0(jiti@2.4.2)
      hasown: 2.0.2
      jsx-ast-utils: 3.3.5
      language-tags: 1.0.9
      minimatch: 3.1.2
      object.fromentries: 2.0.8
      safe-regex-test: 1.1.0
      string.prototype.includes: 2.0.1

  eslint-plugin-react-hooks@5.1.0(eslint@9.21.0(jiti@2.4.2)):
    dependencies:
      eslint: 9.21.0(jiti@2.4.2)

  eslint-plugin-react@7.37.4(eslint@9.21.0(jiti@2.4.2)):
    dependencies:
      array-includes: 3.1.8
      array.prototype.findlast: 1.2.5
      array.prototype.flatmap: 1.3.3
      array.prototype.tosorted: 1.1.4
      doctrine: 2.1.0
      es-iterator-helpers: 1.2.1
      eslint: 9.21.0(jiti@2.4.2)
      estraverse: 5.3.0
      hasown: 2.0.2
      jsx-ast-utils: 3.3.5
      minimatch: 3.1.2
      object.entries: 1.1.8
      object.fromentries: 2.0.8
      object.values: 1.2.1
      prop-types: 15.8.1
      resolve: 2.0.0-next.5
      semver: 6.3.1
      string.prototype.matchall: 4.0.12
      string.prototype.repeat: 1.0.0

  eslint-scope@8.2.0:
    dependencies:
      esrecurse: 4.3.0
      estraverse: 5.3.0

  eslint-visitor-keys@3.4.3: {}

  eslint-visitor-keys@4.2.0: {}

  eslint@9.21.0(jiti@2.4.2):
    dependencies:
      '@eslint-community/eslint-utils': 4.4.1(eslint@9.21.0(jiti@2.4.2))
      '@eslint-community/regexpp': 4.12.1
      '@eslint/config-array': 0.19.2
      '@eslint/core': 0.12.0
      '@eslint/eslintrc': 3.3.0
      '@eslint/js': 9.21.0
      '@eslint/plugin-kit': 0.2.7
      '@humanfs/node': 0.16.6
      '@humanwhocodes/module-importer': 1.0.1
      '@humanwhocodes/retry': 0.4.2
      '@types/estree': 1.0.6
      '@types/json-schema': 7.0.15
      ajv: 6.12.6
      chalk: 4.1.2
      cross-spawn: 7.0.6
      debug: 4.4.0
      escape-string-regexp: 4.0.0
      eslint-scope: 8.2.0
      eslint-visitor-keys: 4.2.0
      espree: 10.3.0
      esquery: 1.6.0
      esutils: 2.0.3
      fast-deep-equal: 3.1.3
      file-entry-cache: 8.0.0
      find-up: 5.0.0
      glob-parent: 6.0.2
      ignore: 5.3.2
      imurmurhash: 0.1.4
      is-glob: 4.0.3
      json-stable-stringify-without-jsonify: 1.0.1
      lodash.merge: 4.6.2
      minimatch: 3.1.2
      natural-compare: 1.4.0
      optionator: 0.9.4
    optionalDependencies:
      jiti: 2.4.2
    transitivePeerDependencies:
      - supports-color

  espree@10.3.0:
    dependencies:
      acorn: 8.14.0
      acorn-jsx: 5.3.2(acorn@8.14.0)
      eslint-visitor-keys: 4.2.0

  esquery@1.6.0:
    dependencies:
      estraverse: 5.3.0

  esrecurse@4.3.0:
    dependencies:
      estraverse: 5.3.0

  estraverse@5.3.0: {}

  esutils@2.0.3: {}

  fast-deep-equal@3.1.3: {}

  fast-glob@3.3.1:
    dependencies:
      '@nodelib/fs.stat': 2.0.5
      '@nodelib/fs.walk': 1.2.8
      glob-parent: 5.1.2
      merge2: 1.4.1
      micromatch: 4.0.8

  fast-glob@3.3.3:
    dependencies:
      '@nodelib/fs.stat': 2.0.5
      '@nodelib/fs.walk': 1.2.8
      glob-parent: 5.1.2
      merge2: 1.4.1
      micromatch: 4.0.8

  fast-json-stable-stringify@2.1.0: {}

  fast-levenshtein@2.0.6: {}

  fastq@1.19.0:
    dependencies:
      reusify: 1.0.4

  fdir@6.4.3(picomatch@4.0.2):
    optionalDependencies:
      picomatch: 4.0.2

  file-entry-cache@8.0.0:
    dependencies:
      flat-cache: 4.0.1

  fill-range@7.1.1:
    dependencies:
      to-regex-range: 5.0.1

  find-up@5.0.0:
    dependencies:
      locate-path: 6.0.0
      path-exists: 4.0.0

  flat-cache@4.0.1:
    dependencies:
      flatted: 3.3.3
      keyv: 4.5.4

  flatted@3.3.3: {}

  follow-redirects@1.15.9: {}

  for-each@0.3.5:
    dependencies:
      is-callable: 1.2.7

<<<<<<< HEAD
  framer-motion@12.4.7(react-dom@19.0.0(react@19.0.0))(react@19.0.0):
    dependencies:
      motion-dom: 12.4.5
      motion-utils: 12.0.0
      tslib: 2.8.1
    optionalDependencies:
      react: 19.0.0
      react-dom: 19.0.0(react@19.0.0)
=======
  form-data@4.0.2:
    dependencies:
      asynckit: 0.4.0
      combined-stream: 1.0.8
      es-set-tostringtag: 2.1.0
      mime-types: 2.1.35
>>>>>>> 038d0430

  function-bind@1.1.2: {}

  function.prototype.name@1.1.8:
    dependencies:
      call-bind: 1.0.8
      call-bound: 1.0.3
      define-properties: 1.2.1
      functions-have-names: 1.2.3
      hasown: 2.0.2
      is-callable: 1.2.7

  functions-have-names@1.2.3: {}

  get-intrinsic@1.3.0:
    dependencies:
      call-bind-apply-helpers: 1.0.2
      es-define-property: 1.0.1
      es-errors: 1.3.0
      es-object-atoms: 1.1.1
      function-bind: 1.1.2
      get-proto: 1.0.1
      gopd: 1.2.0
      has-symbols: 1.1.0
      hasown: 2.0.2
      math-intrinsics: 1.1.0

  get-nonce@1.0.1: {}

  get-proto@1.0.1:
    dependencies:
      dunder-proto: 1.0.1
      es-object-atoms: 1.1.1

  get-symbol-description@1.1.0:
    dependencies:
      call-bound: 1.0.3
      es-errors: 1.3.0
      get-intrinsic: 1.3.0

  get-tsconfig@4.10.0:
    dependencies:
      resolve-pkg-maps: 1.0.0

  glob-parent@5.1.2:
    dependencies:
      is-glob: 4.0.3

  glob-parent@6.0.2:
    dependencies:
      is-glob: 4.0.3

  globals@14.0.0: {}

  globalthis@1.0.4:
    dependencies:
      define-properties: 1.2.1
      gopd: 1.2.0

  gopd@1.2.0: {}

  graceful-fs@4.2.11: {}

  graphemer@1.4.0: {}

  has-bigints@1.1.0: {}

  has-flag@4.0.0: {}

  has-property-descriptors@1.0.2:
    dependencies:
      es-define-property: 1.0.1

  has-proto@1.2.0:
    dependencies:
      dunder-proto: 1.0.1

  has-symbols@1.1.0: {}

  has-tostringtag@1.0.2:
    dependencies:
      has-symbols: 1.1.0

  hasown@2.0.2:
    dependencies:
      function-bind: 1.1.2

  ignore@5.3.2: {}

  import-fresh@3.3.1:
    dependencies:
      parent-module: 1.0.1
      resolve-from: 4.0.0

  imurmurhash@0.1.4: {}

  internal-slot@1.1.0:
    dependencies:
      es-errors: 1.3.0
      hasown: 2.0.2
      side-channel: 1.1.0

  is-array-buffer@3.0.5:
    dependencies:
      call-bind: 1.0.8
      call-bound: 1.0.3
      get-intrinsic: 1.3.0

  is-arrayish@0.3.2:
    optional: true

  is-async-function@2.1.1:
    dependencies:
      async-function: 1.0.0
      call-bound: 1.0.3
      get-proto: 1.0.1
      has-tostringtag: 1.0.2
      safe-regex-test: 1.1.0

  is-bigint@1.1.0:
    dependencies:
      has-bigints: 1.1.0

  is-boolean-object@1.2.2:
    dependencies:
      call-bound: 1.0.3
      has-tostringtag: 1.0.2

  is-bun-module@1.3.0:
    dependencies:
      semver: 7.7.1

  is-callable@1.2.7: {}

  is-core-module@2.16.1:
    dependencies:
      hasown: 2.0.2

  is-data-view@1.0.2:
    dependencies:
      call-bound: 1.0.3
      get-intrinsic: 1.3.0
      is-typed-array: 1.1.15

  is-date-object@1.1.0:
    dependencies:
      call-bound: 1.0.3
      has-tostringtag: 1.0.2

  is-extglob@2.1.1: {}

  is-finalizationregistry@1.1.1:
    dependencies:
      call-bound: 1.0.3

  is-generator-function@1.1.0:
    dependencies:
      call-bound: 1.0.3
      get-proto: 1.0.1
      has-tostringtag: 1.0.2
      safe-regex-test: 1.1.0

  is-glob@4.0.3:
    dependencies:
      is-extglob: 2.1.1

  is-map@2.0.3: {}

  is-number-object@1.1.1:
    dependencies:
      call-bound: 1.0.3
      has-tostringtag: 1.0.2

  is-number@7.0.0: {}

  is-regex@1.2.1:
    dependencies:
      call-bound: 1.0.3
      gopd: 1.2.0
      has-tostringtag: 1.0.2
      hasown: 2.0.2

  is-set@2.0.3: {}

  is-shared-array-buffer@1.0.4:
    dependencies:
      call-bound: 1.0.3

  is-string@1.1.1:
    dependencies:
      call-bound: 1.0.3
      has-tostringtag: 1.0.2

  is-symbol@1.1.1:
    dependencies:
      call-bound: 1.0.3
      has-symbols: 1.1.0
      safe-regex-test: 1.1.0

  is-typed-array@1.1.15:
    dependencies:
      which-typed-array: 1.1.18

  is-weakmap@2.0.2: {}

  is-weakref@1.1.1:
    dependencies:
      call-bound: 1.0.3

  is-weakset@2.0.4:
    dependencies:
      call-bound: 1.0.3
      get-intrinsic: 1.3.0

  isarray@2.0.5: {}

  isexe@2.0.0: {}

  iterator.prototype@1.1.5:
    dependencies:
      define-data-property: 1.1.4
      es-object-atoms: 1.1.1
      get-intrinsic: 1.3.0
      get-proto: 1.0.1
      has-symbols: 1.1.0
      set-function-name: 2.0.2

  jiti@2.4.2: {}

  js-tokens@4.0.0: {}

  js-yaml@4.1.0:
    dependencies:
      argparse: 2.0.1

  json-buffer@3.0.1: {}

  json-schema-traverse@0.4.1: {}

  json-stable-stringify-without-jsonify@1.0.1: {}

  json5@1.0.2:
    dependencies:
      minimist: 1.2.8

  jsx-ast-utils@3.3.5:
    dependencies:
      array-includes: 3.1.8
      array.prototype.flat: 1.3.3
      object.assign: 4.1.7
      object.values: 1.2.1

  keyv@4.5.4:
    dependencies:
      json-buffer: 3.0.1

  language-subtag-registry@0.3.23: {}

  language-tags@1.0.9:
    dependencies:
      language-subtag-registry: 0.3.23

  levn@0.4.1:
    dependencies:
      prelude-ls: 1.2.1
      type-check: 0.4.0

  lightningcss-darwin-arm64@1.29.1:
    optional: true

  lightningcss-darwin-x64@1.29.1:
    optional: true

  lightningcss-freebsd-x64@1.29.1:
    optional: true

  lightningcss-linux-arm-gnueabihf@1.29.1:
    optional: true

  lightningcss-linux-arm64-gnu@1.29.1:
    optional: true

  lightningcss-linux-arm64-musl@1.29.1:
    optional: true

  lightningcss-linux-x64-gnu@1.29.1:
    optional: true

  lightningcss-linux-x64-musl@1.29.1:
    optional: true

  lightningcss-win32-arm64-msvc@1.29.1:
    optional: true

  lightningcss-win32-x64-msvc@1.29.1:
    optional: true

  lightningcss@1.29.1:
    dependencies:
      detect-libc: 1.0.3
    optionalDependencies:
      lightningcss-darwin-arm64: 1.29.1
      lightningcss-darwin-x64: 1.29.1
      lightningcss-freebsd-x64: 1.29.1
      lightningcss-linux-arm-gnueabihf: 1.29.1
      lightningcss-linux-arm64-gnu: 1.29.1
      lightningcss-linux-arm64-musl: 1.29.1
      lightningcss-linux-x64-gnu: 1.29.1
      lightningcss-linux-x64-musl: 1.29.1
      lightningcss-win32-arm64-msvc: 1.29.1
      lightningcss-win32-x64-msvc: 1.29.1

  locate-path@6.0.0:
    dependencies:
      p-locate: 5.0.0

  lodash.merge@4.6.2: {}

  lodash@4.17.21: {}

  loose-envify@1.4.0:
    dependencies:
      js-tokens: 4.0.0

  lucide-react@0.475.0(react@19.0.0):
    dependencies:
      react: 19.0.0

  math-intrinsics@1.1.0: {}

  merge2@1.4.1: {}

  micromatch@4.0.8:
    dependencies:
      braces: 3.0.3
      picomatch: 2.3.1

  mime-db@1.52.0: {}

  mime-types@2.1.35:
    dependencies:
      mime-db: 1.52.0

  minimatch@3.1.2:
    dependencies:
      brace-expansion: 1.1.11

  minimatch@9.0.5:
    dependencies:
      brace-expansion: 2.0.1

  minimist@1.2.8: {}

  motion-dom@12.4.5:
    dependencies:
      motion-utils: 12.0.0

  motion-utils@12.0.0: {}

  ms@2.1.3: {}

  nanoid@3.3.8: {}

  natural-compare@1.4.0: {}

  next@15.2.0-canary.69(react-dom@19.0.0(react@19.0.0))(react@19.0.0):
    dependencies:
      '@next/env': 15.2.0-canary.69
      '@swc/counter': 0.1.3
      '@swc/helpers': 0.5.15
      busboy: 1.6.0
      caniuse-lite: 1.0.30001700
      postcss: 8.4.31
      react: 19.0.0
      react-dom: 19.0.0(react@19.0.0)
      styled-jsx: 5.1.6(react@19.0.0)
    optionalDependencies:
      '@next/swc-darwin-arm64': 15.2.0-canary.69
      '@next/swc-darwin-x64': 15.2.0-canary.69
      '@next/swc-linux-arm64-gnu': 15.2.0-canary.69
      '@next/swc-linux-arm64-musl': 15.2.0-canary.69
      '@next/swc-linux-x64-gnu': 15.2.0-canary.69
      '@next/swc-linux-x64-musl': 15.2.0-canary.69
      '@next/swc-win32-arm64-msvc': 15.2.0-canary.69
      '@next/swc-win32-x64-msvc': 15.2.0-canary.69
      sharp: 0.33.5
    transitivePeerDependencies:
      - '@babel/core'
      - babel-plugin-macros

  object-assign@4.1.1: {}

  object-inspect@1.13.4: {}

  object-keys@1.1.1: {}

  object.assign@4.1.7:
    dependencies:
      call-bind: 1.0.8
      call-bound: 1.0.3
      define-properties: 1.2.1
      es-object-atoms: 1.1.1
      has-symbols: 1.1.0
      object-keys: 1.1.1

  object.entries@1.1.8:
    dependencies:
      call-bind: 1.0.8
      define-properties: 1.2.1
      es-object-atoms: 1.1.1

  object.fromentries@2.0.8:
    dependencies:
      call-bind: 1.0.8
      define-properties: 1.2.1
      es-abstract: 1.23.9
      es-object-atoms: 1.1.1

  object.groupby@1.0.3:
    dependencies:
      call-bind: 1.0.8
      define-properties: 1.2.1
      es-abstract: 1.23.9

  object.values@1.2.1:
    dependencies:
      call-bind: 1.0.8
      call-bound: 1.0.3
      define-properties: 1.2.1
      es-object-atoms: 1.1.1

  optionator@0.9.4:
    dependencies:
      deep-is: 0.1.4
      fast-levenshtein: 2.0.6
      levn: 0.4.1
      prelude-ls: 1.2.1
      type-check: 0.4.0
      word-wrap: 1.2.5

  own-keys@1.0.1:
    dependencies:
      get-intrinsic: 1.3.0
      object-keys: 1.1.1
      safe-push-apply: 1.0.0

  p-limit@3.1.0:
    dependencies:
      yocto-queue: 0.1.0

  p-locate@5.0.0:
    dependencies:
      p-limit: 3.1.0

  parent-module@1.0.1:
    dependencies:
      callsites: 3.1.0

  path-exists@4.0.0: {}

  path-key@3.1.1: {}

  path-parse@1.0.7: {}

  picocolors@1.1.1: {}

  picomatch@2.3.1: {}

  picomatch@4.0.2: {}

  possible-typed-array-names@1.1.0: {}

  postcss@8.4.31:
    dependencies:
      nanoid: 3.3.8
      picocolors: 1.1.1
      source-map-js: 1.2.1

  postcss@8.5.3:
    dependencies:
      nanoid: 3.3.8
      picocolors: 1.1.1
      source-map-js: 1.2.1

  prelude-ls@1.2.1: {}

  prettier@3.5.2: {}

  prop-types@15.8.1:
    dependencies:
      loose-envify: 1.4.0
      object-assign: 4.1.1
      react-is: 16.13.1

  proxy-from-env@1.1.0: {}

  punycode@2.3.1: {}

  queue-microtask@1.2.3: {}

  react-dom@19.0.0(react@19.0.0):
    dependencies:
      react: 19.0.0
      scheduler: 0.25.0

  react-intersection-observer@9.15.1(react-dom@19.0.0(react@19.0.0))(react@19.0.0):
    dependencies:
      react: 19.0.0
    optionalDependencies:
      react-dom: 19.0.0(react@19.0.0)

  react-is@16.13.1: {}

  react-remove-scroll-bar@2.3.8(@types/react@19.0.10)(react@19.0.0):
    dependencies:
      react: 19.0.0
      react-style-singleton: 2.2.3(@types/react@19.0.10)(react@19.0.0)
      tslib: 2.8.1
    optionalDependencies:
      '@types/react': 19.0.10

  react-remove-scroll@2.6.3(@types/react@19.0.10)(react@19.0.0):
    dependencies:
      react: 19.0.0
      react-remove-scroll-bar: 2.3.8(@types/react@19.0.10)(react@19.0.0)
      react-style-singleton: 2.2.3(@types/react@19.0.10)(react@19.0.0)
      tslib: 2.8.1
      use-callback-ref: 1.3.3(@types/react@19.0.10)(react@19.0.0)
      use-sidecar: 1.1.3(@types/react@19.0.10)(react@19.0.0)
    optionalDependencies:
      '@types/react': 19.0.10

  react-style-singleton@2.2.3(@types/react@19.0.10)(react@19.0.0):
    dependencies:
      get-nonce: 1.0.1
      react: 19.0.0
      tslib: 2.8.1
    optionalDependencies:
      '@types/react': 19.0.10

  react@19.0.0: {}

  reflect.getprototypeof@1.0.10:
    dependencies:
      call-bind: 1.0.8
      define-properties: 1.2.1
      es-abstract: 1.23.9
      es-errors: 1.3.0
      es-object-atoms: 1.1.1
      get-intrinsic: 1.3.0
      get-proto: 1.0.1
      which-builtin-type: 1.2.1

  regexp.prototype.flags@1.5.4:
    dependencies:
      call-bind: 1.0.8
      define-properties: 1.2.1
      es-errors: 1.3.0
      get-proto: 1.0.1
      gopd: 1.2.0
      set-function-name: 2.0.2

  resolve-from@4.0.0: {}

  resolve-pkg-maps@1.0.0: {}

  resolve@1.22.10:
    dependencies:
      is-core-module: 2.16.1
      path-parse: 1.0.7
      supports-preserve-symlinks-flag: 1.0.0

  resolve@2.0.0-next.5:
    dependencies:
      is-core-module: 2.16.1
      path-parse: 1.0.7
      supports-preserve-symlinks-flag: 1.0.0

  reusify@1.0.4: {}

  run-parallel@1.2.0:
    dependencies:
      queue-microtask: 1.2.3

  safe-array-concat@1.1.3:
    dependencies:
      call-bind: 1.0.8
      call-bound: 1.0.3
      get-intrinsic: 1.3.0
      has-symbols: 1.1.0
      isarray: 2.0.5

  safe-push-apply@1.0.0:
    dependencies:
      es-errors: 1.3.0
      isarray: 2.0.5

  safe-regex-test@1.1.0:
    dependencies:
      call-bound: 1.0.3
      es-errors: 1.3.0
      is-regex: 1.2.1

  scheduler@0.25.0: {}

  semver@6.3.1: {}

  semver@7.7.1: {}

  set-function-length@1.2.2:
    dependencies:
      define-data-property: 1.1.4
      es-errors: 1.3.0
      function-bind: 1.1.2
      get-intrinsic: 1.3.0
      gopd: 1.2.0
      has-property-descriptors: 1.0.2

  set-function-name@2.0.2:
    dependencies:
      define-data-property: 1.1.4
      es-errors: 1.3.0
      functions-have-names: 1.2.3
      has-property-descriptors: 1.0.2

  set-proto@1.0.0:
    dependencies:
      dunder-proto: 1.0.1
      es-errors: 1.3.0
      es-object-atoms: 1.1.1

  sharp@0.33.5:
    dependencies:
      color: 4.2.3
      detect-libc: 2.0.3
      semver: 7.7.1
    optionalDependencies:
      '@img/sharp-darwin-arm64': 0.33.5
      '@img/sharp-darwin-x64': 0.33.5
      '@img/sharp-libvips-darwin-arm64': 1.0.4
      '@img/sharp-libvips-darwin-x64': 1.0.4
      '@img/sharp-libvips-linux-arm': 1.0.5
      '@img/sharp-libvips-linux-arm64': 1.0.4
      '@img/sharp-libvips-linux-s390x': 1.0.4
      '@img/sharp-libvips-linux-x64': 1.0.4
      '@img/sharp-libvips-linuxmusl-arm64': 1.0.4
      '@img/sharp-libvips-linuxmusl-x64': 1.0.4
      '@img/sharp-linux-arm': 0.33.5
      '@img/sharp-linux-arm64': 0.33.5
      '@img/sharp-linux-s390x': 0.33.5
      '@img/sharp-linux-x64': 0.33.5
      '@img/sharp-linuxmusl-arm64': 0.33.5
      '@img/sharp-linuxmusl-x64': 0.33.5
      '@img/sharp-wasm32': 0.33.5
      '@img/sharp-win32-ia32': 0.33.5
      '@img/sharp-win32-x64': 0.33.5
    optional: true

  shebang-command@2.0.0:
    dependencies:
      shebang-regex: 3.0.0

  shebang-regex@3.0.0: {}

  side-channel-list@1.0.0:
    dependencies:
      es-errors: 1.3.0
      object-inspect: 1.13.4

  side-channel-map@1.0.1:
    dependencies:
      call-bound: 1.0.3
      es-errors: 1.3.0
      get-intrinsic: 1.3.0
      object-inspect: 1.13.4

  side-channel-weakmap@1.0.2:
    dependencies:
      call-bound: 1.0.3
      es-errors: 1.3.0
      get-intrinsic: 1.3.0
      object-inspect: 1.13.4
      side-channel-map: 1.0.1

  side-channel@1.1.0:
    dependencies:
      es-errors: 1.3.0
      object-inspect: 1.13.4
      side-channel-list: 1.0.0
      side-channel-map: 1.0.1
      side-channel-weakmap: 1.0.2

  simple-swizzle@0.2.2:
    dependencies:
      is-arrayish: 0.3.2
    optional: true

  source-map-js@1.2.1: {}

  stable-hash@0.0.4: {}

  streamsearch@1.1.0: {}

  string.prototype.includes@2.0.1:
    dependencies:
      call-bind: 1.0.8
      define-properties: 1.2.1
      es-abstract: 1.23.9

  string.prototype.matchall@4.0.12:
    dependencies:
      call-bind: 1.0.8
      call-bound: 1.0.3
      define-properties: 1.2.1
      es-abstract: 1.23.9
      es-errors: 1.3.0
      es-object-atoms: 1.1.1
      get-intrinsic: 1.3.0
      gopd: 1.2.0
      has-symbols: 1.1.0
      internal-slot: 1.1.0
      regexp.prototype.flags: 1.5.4
      set-function-name: 2.0.2
      side-channel: 1.1.0

  string.prototype.repeat@1.0.0:
    dependencies:
      define-properties: 1.2.1
      es-abstract: 1.23.9

  string.prototype.trim@1.2.10:
    dependencies:
      call-bind: 1.0.8
      call-bound: 1.0.3
      define-data-property: 1.1.4
      define-properties: 1.2.1
      es-abstract: 1.23.9
      es-object-atoms: 1.1.1
      has-property-descriptors: 1.0.2

  string.prototype.trimend@1.0.9:
    dependencies:
      call-bind: 1.0.8
      call-bound: 1.0.3
      define-properties: 1.2.1
      es-object-atoms: 1.1.1

  string.prototype.trimstart@1.0.8:
    dependencies:
      call-bind: 1.0.8
      define-properties: 1.2.1
      es-object-atoms: 1.1.1

  strip-bom@3.0.0: {}

  strip-json-comments@3.1.1: {}

  styled-jsx@5.1.6(react@19.0.0):
    dependencies:
      client-only: 0.0.1
      react: 19.0.0

  supports-color@7.2.0:
    dependencies:
      has-flag: 4.0.0

  supports-preserve-symlinks-flag@1.0.0: {}

  tailwind-merge@3.0.2: {}

  tailwindcss-animate@1.0.7(tailwindcss@4.0.8):
    dependencies:
      tailwindcss: 4.0.8

  tailwindcss@4.0.8: {}

  tapable@2.2.1: {}

  tinyglobby@0.2.12:
    dependencies:
      fdir: 6.4.3(picomatch@4.0.2)
      picomatch: 4.0.2

  to-regex-range@5.0.1:
    dependencies:
      is-number: 7.0.0

  ts-api-utils@2.0.1(typescript@5.7.3):
    dependencies:
      typescript: 5.7.3

  tsconfig-paths@3.15.0:
    dependencies:
      '@types/json5': 0.0.29
      json5: 1.0.2
      minimist: 1.2.8
      strip-bom: 3.0.0

  tslib@2.8.1: {}

  type-check@0.4.0:
    dependencies:
      prelude-ls: 1.2.1

  typed-array-buffer@1.0.3:
    dependencies:
      call-bound: 1.0.3
      es-errors: 1.3.0
      is-typed-array: 1.1.15

  typed-array-byte-length@1.0.3:
    dependencies:
      call-bind: 1.0.8
      for-each: 0.3.5
      gopd: 1.2.0
      has-proto: 1.2.0
      is-typed-array: 1.1.15

  typed-array-byte-offset@1.0.4:
    dependencies:
      available-typed-arrays: 1.0.7
      call-bind: 1.0.8
      for-each: 0.3.5
      gopd: 1.2.0
      has-proto: 1.2.0
      is-typed-array: 1.1.15
      reflect.getprototypeof: 1.0.10

  typed-array-length@1.0.7:
    dependencies:
      call-bind: 1.0.8
      for-each: 0.3.5
      gopd: 1.2.0
      is-typed-array: 1.1.15
      possible-typed-array-names: 1.1.0
      reflect.getprototypeof: 1.0.10

  typescript@5.7.3: {}

  unbox-primitive@1.1.0:
    dependencies:
      call-bound: 1.0.3
      has-bigints: 1.1.0
      has-symbols: 1.1.0
      which-boxed-primitive: 1.1.1

  undici-types@6.19.8: {}

  uri-js@4.4.1:
    dependencies:
      punycode: 2.3.1

  use-callback-ref@1.3.3(@types/react@19.0.10)(react@19.0.0):
    dependencies:
      react: 19.0.0
      tslib: 2.8.1
    optionalDependencies:
      '@types/react': 19.0.10

  use-sidecar@1.1.3(@types/react@19.0.10)(react@19.0.0):
    dependencies:
      detect-node-es: 1.1.0
      react: 19.0.0
      tslib: 2.8.1
    optionalDependencies:
      '@types/react': 19.0.10

  which-boxed-primitive@1.1.1:
    dependencies:
      is-bigint: 1.1.0
      is-boolean-object: 1.2.2
      is-number-object: 1.1.1
      is-string: 1.1.1
      is-symbol: 1.1.1

  which-builtin-type@1.2.1:
    dependencies:
      call-bound: 1.0.3
      function.prototype.name: 1.1.8
      has-tostringtag: 1.0.2
      is-async-function: 2.1.1
      is-date-object: 1.1.0
      is-finalizationregistry: 1.1.1
      is-generator-function: 1.1.0
      is-regex: 1.2.1
      is-weakref: 1.1.1
      isarray: 2.0.5
      which-boxed-primitive: 1.1.1
      which-collection: 1.0.2
      which-typed-array: 1.1.18

  which-collection@1.0.2:
    dependencies:
      is-map: 2.0.3
      is-set: 2.0.3
      is-weakmap: 2.0.2
      is-weakset: 2.0.4

  which-typed-array@1.1.18:
    dependencies:
      available-typed-arrays: 1.0.7
      call-bind: 1.0.8
      call-bound: 1.0.3
      for-each: 0.3.5
      gopd: 1.2.0
      has-tostringtag: 1.0.2

  which@2.0.2:
    dependencies:
      isexe: 2.0.0

  word-wrap@1.2.5: {}

  yocto-queue@0.1.0: {}<|MERGE_RESOLUTION|>--- conflicted
+++ resolved
@@ -1107,7 +1107,6 @@
     resolution: {integrity: sha512-dKx12eRCVIzqCxFGplyFKJMPvLEWgmNtUrpTiJIR5u97zEhRG8ySrtboPHZXx7daLxQVrl643cTzbab2tkQjxg==}
     engines: {node: '>= 0.4'}
 
-<<<<<<< HEAD
   framer-motion@12.4.7:
     resolution: {integrity: sha512-VhrcbtcAMXfxlrjeHPpWVu2+mkcoR31e02aNSR7OUS/hZAciKa8q6o3YN2mA1h+jjscRsSyKvX6E1CiY/7OLMw==}
     peerDependencies:
@@ -1121,11 +1120,10 @@
         optional: true
       react-dom:
         optional: true
-=======
   form-data@4.0.2:
     resolution: {integrity: sha512-hGfm/slu0ZabnNt4oaRZ6uREyfCj6P4fT/n6A1rGV+Z0VdGXjfOhVUpkn6qVQONHGIFwmveGXyDs75+nr6FM8w==}
     engines: {node: '>= 6'}
->>>>>>> 038d0430
+
 
   function-bind@1.1.2:
     resolution: {integrity: sha512-7XHNxH7qX9xG5mIwxkhumTox/MIRNcOgDrxWsMt2pAr23WHp6MrRlN7FBSFpCpr+oVO0F744iUgR82nJMfG2SA==}
@@ -3084,24 +3082,14 @@
   for-each@0.3.5:
     dependencies:
       is-callable: 1.2.7
-
-<<<<<<< HEAD
-  framer-motion@12.4.7(react-dom@19.0.0(react@19.0.0))(react@19.0.0):
-    dependencies:
-      motion-dom: 12.4.5
-      motion-utils: 12.0.0
-      tslib: 2.8.1
-    optionalDependencies:
-      react: 19.0.0
-      react-dom: 19.0.0(react@19.0.0)
-=======
+ct-dom: 19.0.0(react@19.0.0)
   form-data@4.0.2:
     dependencies:
       asynckit: 0.4.0
       combined-stream: 1.0.8
       es-set-tostringtag: 2.1.0
       mime-types: 2.1.35
->>>>>>> 038d0430
+
 
   function-bind@1.1.2: {}
 
